﻿<?xml version="1.0" encoding="utf-8"?>
<<<<<<< HEAD
<Document xmlns:p="property" xmlns:r="reflection" Id="B4pPG7zbeT8NWjG6u0eeHp" LanguageVersion="2025.7.0-0005-gfd21b8f14a" Version="0.128">
  <NugetDependency Id="AcOLZYZYamWQYuSfSFhZf5" Location="VL.CoreLib" Version="2025.7.0-0005-gfd21b8f14a" />
=======
<Document xmlns:p="property" xmlns:r="reflection" Id="B4pPG7zbeT8NWjG6u0eeHp" LanguageVersion="2024.6.7-0310-g6266ca42c1" Version="0.128">
  <NugetDependency Id="AcOLZYZYamWQYuSfSFhZf5" Location="VL.CoreLib" Version="2024.6.7-0310-g6266ca42c1" />
>>>>>>> 2a8c82b6
  <Patch Id="LANBuHR7bSjMaxulmc5iYp">
    <Canvas Id="IXgdwgl4nK1L8YCevqgoRR" DefaultCategory="Ollama" CanvasType="FullCategory">
      <Canvas Id="QZhLZRMPOuCNZOIGW28AYn" Name="Utils" Position="97,517">
        <!--

    ************************ ToBase64 ************************

-->
        <Node Name="ToBase64" Bounds="304,264,111,172" Id="QbcqEWntpiePCDIXhptwRK">
          <p:NodeReference>
            <Choice Kind="OperationDefinition" />
          </p:NodeReference>
          <Patch Id="J7oXn0muMJzOPdUBdiT7iX">
            <Node Bounds="316,341,74,19" Id="BYKkecfBpkDLTWe3qHrnlM">
              <p:NodeReference LastCategoryFullName="System.IO.File" LastDependency="System.Runtime.dll">
                <Choice Kind="NodeFlag" Name="Node" Fixed="true" />
                <Choice Kind="OperationCallFlag" Name="ReadAllBytes" />
              </p:NodeReference>
              <Pin Id="S411z18NIRQO0xBUPdFZjh" Name="Path" Kind="InputPin" />
              <Pin Id="CA76UrD9epBLtVs3aF0PnV" Name="Result" Kind="OutputPin" />
            </Node>
            <Node Bounds="316,302,55,19" Id="Eu1iY5O1R5WQAHaqXEaYMS">
              <p:NodeReference LastCategoryFullName="System.Conversion" LastDependency="VL.CoreLib.vl">
                <Choice Kind="NodeFlag" Name="Node" Fixed="true" />
                <Choice Kind="OperationCallFlag" Name="ToString" />
              </p:NodeReference>
              <Pin Id="ITd4btnF7YfQVR2Ti3s4mV" Name="Input" Kind="InputPin" />
              <Pin Id="V7uPW7M76LmNHr4qm9kcWH" Name="Result" Kind="OutputPin" />
            </Node>
            <ControlPoint Id="GpxMM7PMWHVMUjRnlSdhFW" Bounds="318,282" />
            <Link Id="EUsIGUQwQrjMNjf9spdGNL" Ids="GpxMM7PMWHVMUjRnlSdhFW,ITd4btnF7YfQVR2Ti3s4mV" />
            <Link Id="VzVSO3CkLOVQDUYbwNTUqK" Ids="Qold1EjkOLYMPgAMGLPOpH,GpxMM7PMWHVMUjRnlSdhFW" IsHidden="true" />
            <Pin Id="Qold1EjkOLYMPgAMGLPOpH" Name="Input" Kind="InputPin">
              <p:TypeAnnotation LastCategoryFullName="IO" LastDependency="VL.CoreLib.vl">
                <Choice Kind="TypeFlag" Name="Path" />
                <CategoryReference Kind="Category" Name="IO" NeedsToBeDirectParent="true" />
              </p:TypeAnnotation>
            </Pin>
            <Link Id="IULE5wJ6egIPG2SvEDxaPW" Ids="V7uPW7M76LmNHr4qm9kcWH,S411z18NIRQO0xBUPdFZjh" />
            <Node Bounds="316,380,87,19" Id="VBaiST8xAtIMHxDlKZrsta">
              <p:NodeReference LastCategoryFullName="System.Convert" LastDependency="System.Runtime.dll" OverloadStrategy="AllPinsThatAreNotCommon">
                <Choice Kind="NodeFlag" Name="Node" Fixed="true" />
                <CategoryReference Kind="AssemblyCategory" Name="Convert" />
                <Choice Kind="OperationCallFlag" Name="ToBase64String" />
                <PinReference Kind="InputPin" Name="In Array" />
              </p:NodeReference>
              <Pin Id="HAj1rKqLHH3MuZWISXF9Sr" Name="In Array" Kind="InputPin" />
              <Pin Id="Jqq4pCRPTvGP4Fi0HVXw3a" Name="Result" Kind="OutputPin" />
            </Node>
            <Link Id="UlkzUcwY6RFOoRKVNn9hMD" Ids="CA76UrD9epBLtVs3aF0PnV,HAj1rKqLHH3MuZWISXF9Sr" />
            <ControlPoint Id="BmEtoBpCBSKLJVvcQsRYIJ" Bounds="318,419" />
            <Link Id="Lofna9ywwW2L4g3LXI886o" Ids="Jqq4pCRPTvGP4Fi0HVXw3a,BmEtoBpCBSKLJVvcQsRYIJ" />
            <Pin Id="OJYOP8qJs52LXEtXdmRdsZ" Name="Result" Kind="OutputPin" />
            <Link Id="Qtm6PIW7wVmQCpj8iNfHRc" Ids="BmEtoBpCBSKLJVvcQsRYIJ,OJYOP8qJs52LXEtXdmRdsZ" IsHidden="true" />
          </Patch>
        </Node>
        <!--

    ************************ Log ************************

-->
        <Node Name="Log" Bounds="539,272" Id="BTWgNANrU60OfieLrWB7XL">
          <p:NodeReference>
            <Choice Kind="ContainerDefinition" />
          </p:NodeReference>
          <Patch Id="UVYANSbt6Q1OydtRD1rUcW">
            <Canvas Id="HtZ8PC0Fk2PO1Rj3Z9fPL8" CanvasType="Group">
              <Node Bounds="430,290,190,200" Id="HrBjrORsDlYL3uPwwDnoZK">
                <p:NodeReference LastCategoryFullName="Reactive" LastDependency="VL.CoreLib.vl">
                  <Choice Kind="StatefulRegion" Name="Region (Stateful)" Fixed="true" />
                  <CategoryReference Kind="Category" Name="Reactive" NeedsToBeDirectParent="true" />
                  <Choice Kind="ProcessAppFlag" Name="ForEach" />
                </p:NodeReference>
                <Pin Id="LKdvjhtFnDlPuvFiJkLS2G" Name="Node Context" Kind="InputPin" IsHidden="true" />
                <Pin Id="SjT0mzxAYHAMCfzk04yg9j" Name="Messages" Kind="InputPin" />
                <Pin Id="AGlSdvtEk8aNRl6LpbzPkG" Name="Reset" Kind="InputPin" />
                <Pin Id="FmmIh53mzpwQdV4XybOCm9" Name="Result" Kind="OutputPin" />
                <Patch Id="BawM8YyFmoEM18MPorvPnO" ManuallySortedPins="true">
                  <Patch Id="ALEgtVl3lrNQJuFsZ7C0TJ" Name="Create" ManuallySortedPins="true" />
                  <Patch Id="I3GdkGYm7mSLITKvOJ5dV4" Name="Update" ParticipatingElements="LrevLYVpuVuOivySO9ctUK" ManuallySortedPins="true">
                    <Pin Id="VnV767mepbROUEPLQlQzXc" Name="Input 1" Kind="InputPin" />
                    <Pin Id="TzPA2hQhNwaNzVntcPtCvx" Name="Output" Kind="OutputPin" />
                  </Patch>
                  <ControlPoint Id="PPdsHmahcymLU1GBR1IwW8" Bounds="436,298" />
                  <ControlPoint Id="IE0TZgPCstKQT3FAKA5CYW" Bounds="436,483" />
                  <Node Bounds="444,432,85,19" Id="N54Djf6JTqQNiEbyI82xv0">
                    <p:NodeReference LastCategoryFullName="System.Logging" LastDependency="VL.CoreLib.vl">
                      <Choice Kind="NodeFlag" Name="Node" Fixed="true" />
                      <CategoryReference Kind="Category" Name="Logging" NeedsToBeDirectParent="true" />
                      <Choice Kind="ProcessAppFlag" Name="Log" />
                    </p:NodeReference>
                    <Pin Id="EXCfKHdcARgNQgxVxPSS90" Name="Node Context" Kind="InputPin" IsHidden="true" />
                    <Pin Id="F3MFEanrbGPMYJepuPEGSI" Name="Message" Kind="InputPin" DefaultValue="Task Exception" />
                    <Pin Id="Bzy1JItfQzWNR3KIdQDa1O" Name="Log Level" Kind="InputPin" />
                    <Pin Id="FdVxW4ejKzFOUXg6TD4hSR" Name="Event Id" Kind="InputPin" IsHidden="true" />
                    <Pin Id="TLvqaDcX8l3Mel4lMsg8ik" Name="Category" Kind="InputPin" />
                    <Pin Id="E9x7We0wnbdPEc4oVnjMvL" Name="Exception" Kind="InputPin" />
                    <Pin Id="IfZD44XKBfhOBXebkxoSXf" Name="Apply" Kind="InputPin" />
                  </Node>
                  <Pad Id="VnTaEONiIuBLgoxLb5g5QR" Comment="Message" Bounds="446,354,77,15" ShowValueBox="true" isIOBox="true" Value="Task Exception">
                    <p:TypeAnnotation LastCategoryFullName="Primitive" LastDependency="VL.CoreLib.vl">
                      <Choice Kind="TypeFlag" Name="String" />
                    </p:TypeAnnotation>
                  </Pad>
                  <Pad Id="QEVYA9D3bY1Lh5KqQ38DGC" Comment="Log Level" Bounds="466,393,77,15" ShowValueBox="true" isIOBox="true" Value="Error">
                    <p:TypeAnnotation LastCategoryFullName="System.Logging" LastDependency="VL.CoreLib.vl">
                      <Choice Kind="TypeFlag" Name="LogLevel" />
                    </p:TypeAnnotation>
                  </Pad>
                </Patch>
              </Node>
              <ControlPoint Id="ChIE2CA851yLfkvz1fbS2t" Bounds="432,154" />
              <Node Bounds="695,290,190,200" Id="DysMOopFnPgOfK1FVpLc1A">
                <p:NodeReference LastCategoryFullName="Reactive" LastDependency="VL.CoreLib.vl">
                  <Choice Kind="StatefulRegion" Name="Region (Stateful)" Fixed="true" />
                  <CategoryReference Kind="Category" Name="Reactive" NeedsToBeDirectParent="true" />
                  <Choice Kind="ProcessAppFlag" Name="ForEach" />
                </p:NodeReference>
                <Pin Id="Py2SI3s93zaLZSFh8yAQmS" Name="Node Context" Kind="InputPin" IsHidden="true" />
                <Pin Id="NMNTOmF0ERxO62Yoylk1B4" Name="Messages" Kind="InputPin" />
                <Pin Id="PB6lW9YMWamO1Wenxi5crv" Name="Reset" Kind="InputPin" />
                <Pin Id="Gu91YDWzcUeOVfWIH40VH9" Name="Result" Kind="OutputPin" />
                <Patch Id="K5zATS9Tng4PsK5G4OKGpF" ManuallySortedPins="true">
                  <Patch Id="OXK0LiNKZUJPw1n5eE2wAB" Name="Create" ManuallySortedPins="true" />
                  <Patch Id="VlwwRR2wt4FN4UYa2g0jg5" Name="Update" ParticipatingElements="IWUH3GxOz7WOP4nX2u93MJ,UvjusEJhcYFNVrn0I7dyCI" ManuallySortedPins="true">
                    <Pin Id="RtiZVSjN5twLjtvK4md4US" Name="Input 1" Kind="InputPin" />
                    <Pin Id="M9qDgzznLhHN5BSNsHYkFl" Name="Output" Kind="OutputPin" />
                  </Patch>
                  <ControlPoint Id="E28SLf3Nv8bPOL7iR5Cu2n" Bounds="701,298" />
                  <ControlPoint Id="KrnOB9s018mPWBOd0Crqor" Bounds="701,483" />
                  <Node Bounds="709,432,85,19" Id="SaKnN9pLpRwOMfxsZjKuCZ">
                    <p:NodeReference LastCategoryFullName="System.Logging" LastDependency="VL.CoreLib.vl">
                      <Choice Kind="NodeFlag" Name="Node" Fixed="true" />
                      <CategoryReference Kind="Category" Name="Logging" NeedsToBeDirectParent="true" />
                      <Choice Kind="ProcessAppFlag" Name="Log" />
                    </p:NodeReference>
                    <Pin Id="Ar9uJ1EdrXMMbCjf1WugL3" Name="Node Context" Kind="InputPin" IsHidden="true" />
                    <Pin Id="DzlWl8OzrbJLls3ESnrDuc" Name="Message" Kind="InputPin" DefaultValue="Task Cancelled" />
                    <Pin Id="QhhrxFa93OyQOxvLFBzUzo" Name="Log Level" Kind="InputPin" />
                    <Pin Id="C9Zkbw0xh3APUNO4kHDAQB" Name="Event Id" Kind="InputPin" IsHidden="true" />
                    <Pin Id="RCajoE9BVEyNNpROUai0Sr" Name="Category" Kind="InputPin" />
                    <Pin Id="V2hbU2P57i8Oxh5XDqaAlM" Name="Exception" Kind="InputPin" />
                    <Pin Id="D1XnEAbJ5GFOem9zyF2jpO" Name="Apply" Kind="InputPin" />
                  </Node>
                  <Pad Id="VG95kF9RJYtObXqmiJ4p9H" Comment="Message" Bounds="711,347,77,15" ShowValueBox="true" isIOBox="true" Value="Task Cancelled">
                    <p:TypeAnnotation LastCategoryFullName="Primitive" LastDependency="VL.CoreLib.vl">
                      <Choice Kind="TypeFlag" Name="String" />
                    </p:TypeAnnotation>
                  </Pad>
                  <Pad Id="EIoDm8yXH23Qcdd8nj9VEv" Comment="Log Level" Bounds="731,379,77,15" ShowValueBox="true" isIOBox="true" Value="Warning">
                    <p:TypeAnnotation LastCategoryFullName="System.Logging" LastDependency="VL.CoreLib.vl">
                      <Choice Kind="TypeFlag" Name="LogLevel" />
                    </p:TypeAnnotation>
                  </Pad>
                </Patch>
              </Node>
              <ControlPoint Id="GXbTMnEyQTbNGUEinWND5G" Bounds="697,154" />
              <Pad Id="MkCb44n1GgqPH9d78D7lsZ" Comment="Category" Bounds="571,211,50,15" ShowValueBox="true" isIOBox="true" Value="Ollama">
                <p:TypeAnnotation LastCategoryFullName="Primitive" LastDependency="VL.CoreLib.vl">
                  <Choice Kind="TypeFlag" Name="String" />
                </p:TypeAnnotation>
              </Pad>
            </Canvas>
            <Patch Id="Le3ce6v3Fb5Lq1m4Klr2Ls" Name="Create" />
            <Patch Id="DfZBU9BESdlPNUurkzqWPM" Name="Update">
              <Pin Id="LX2DBazUHQ2MVqMThZiX1M" Name="E" Kind="InputPin" />
              <Pin Id="U4utXvc6p3IO0UiFUEfxfU" Name="C" Kind="InputPin" />
            </Patch>
            <ProcessDefinition Aspects="Internal" Id="Ls93rPk4YhQN4TaObEQOqn">
              <Fragment Id="UhRbIQTyYgEPt2M8u8KFY9" Patch="Le3ce6v3Fb5Lq1m4Klr2Ls" Enabled="true" />
              <Fragment Id="Neb94QQ7d2RMDrofd2A1M6" Patch="DfZBU9BESdlPNUurkzqWPM" Enabled="true" />
            </ProcessDefinition>
            <Link Id="J0svLJEb0QQO0opbbcvr5q" Ids="VnV767mepbROUEPLQlQzXc,PPdsHmahcymLU1GBR1IwW8" IsHidden="true" />
            <Link Id="HfVDJtBqJeCLc0uvHBLjLZ" Ids="IE0TZgPCstKQT3FAKA5CYW,TzPA2hQhNwaNzVntcPtCvx" IsHidden="true" />
            <Link Id="SyiP2pcgF4DQFq3SY2qfEH" Ids="ChIE2CA851yLfkvz1fbS2t,SjT0mzxAYHAMCfzk04yg9j" />
            <Link Id="VnNk22en9YgNMGeWMvX8oR" Ids="LX2DBazUHQ2MVqMThZiX1M,ChIE2CA851yLfkvz1fbS2t" IsHidden="true" />
            <Link Id="Jm0aZIWoeq8M4C70xCkC4Q" Ids="PPdsHmahcymLU1GBR1IwW8,E9x7We0wnbdPEc4oVnjMvL" />
            <Link Id="RZz0k7MHUkUPbA4TEM7G2W" Ids="PPdsHmahcymLU1GBR1IwW8,IE0TZgPCstKQT3FAKA5CYW" />
            <Link Id="V5EBRYRXe0nPSQKnjpmTje" Ids="RtiZVSjN5twLjtvK4md4US,E28SLf3Nv8bPOL7iR5Cu2n" IsHidden="true" />
            <Link Id="Ryt4jgt1VQzNNNyZ1WJSO0" Ids="KrnOB9s018mPWBOd0Crqor,M9qDgzznLhHN5BSNsHYkFl" IsHidden="true" />
            <Link Id="JZlFUJdM3CjOsosmxaCtbi" Ids="GXbTMnEyQTbNGUEinWND5G,NMNTOmF0ERxO62Yoylk1B4" />
            <Link Id="NIZkvYvFMXBP0rH25LbeFg" Ids="E28SLf3Nv8bPOL7iR5Cu2n,V2hbU2P57i8Oxh5XDqaAlM" />
            <Link Id="RmjdOYYahAWNLBmcfe1yvn" Ids="E28SLf3Nv8bPOL7iR5Cu2n,KrnOB9s018mPWBOd0Crqor" />
            <Link Id="AVfZG1SoI5TPQ8DdmTU2om" Ids="U4utXvc6p3IO0UiFUEfxfU,GXbTMnEyQTbNGUEinWND5G" IsHidden="true" />
            <Link Id="IWUH3GxOz7WOP4nX2u93MJ" Ids="VG95kF9RJYtObXqmiJ4p9H,DzlWl8OzrbJLls3ESnrDuc" />
            <Link Id="LrevLYVpuVuOivySO9ctUK" Ids="VnTaEONiIuBLgoxLb5g5QR,F3MFEanrbGPMYJepuPEGSI" />
            <Link Id="PlzDfUhQHkiNh18FHkx5yc" Ids="MkCb44n1GgqPH9d78D7lsZ,TLvqaDcX8l3Mel4lMsg8ik" />
            <Link Id="P6CTQ6g5BPjOlQHxcKdlzG" Ids="MkCb44n1GgqPH9d78D7lsZ,RCajoE9BVEyNNpROUai0Sr" />
            <Link Id="SVXXSUuwPI9QVuxadQHLmr" Ids="QEVYA9D3bY1Lh5KqQ38DGC,Bzy1JItfQzWNR3KIdQDa1O" />
            <Link Id="UvjusEJhcYFNVrn0I7dyCI" Ids="EIoDm8yXH23Qcdd8nj9VEv,QhhrxFa93OyQOxvLFBzUzo" />
          </Patch>
        </Node>
        <Pad Id="A7WRufciONUOQRBbfPUzYj" Bounds="527,215,57,19" ShowValueBox="true" isIOBox="true" Value="Internal:">
          <p:TypeAnnotation>
            <Choice Kind="TypeFlag" Name="String" />
          </p:TypeAnnotation>
          <p:ValueBoxSettings>
            <p:fontsize p:Type="Int32">9</p:fontsize>
            <p:stringtype p:Assembly="VL.Core" p:Type="VL.Core.StringType">Comment</p:stringtype>
          </p:ValueBoxSettings>
        </Pad>
      </Canvas>
      <!--

    ************************ RegisterServices ************************

-->
      <Node Name="RegisterServices" Bounds="360,397,211,272" Id="PV05l7kGcmzPJ8Kw840eM1">
        <p:NodeReference LastCategoryFullName="Primitive" LastDependency="builtin">
          <Choice Kind="OperationDefinition" Name="Operation" />
        </p:NodeReference>
        <Patch Id="GsqF3PKgbcYNqap2Ckp13Z">
          <Node Bounds="444,447,88,84" Id="LVwTHzlClGkMHHYqcE4eMp">
            <p:NodeReference LastCategoryFullName="HDE.Viewers" LastDependency="HDE.WidgetsAndViewers.vl">
              <Choice Kind="RegionFlag" Name="Region (Stateless)" Fixed="true" />
              <Choice Kind="OperationCallFlag" Name="RegisterViewer" />
            </p:NodeReference>
            <Pin Id="J9wwZozuZDsNxf9neQ6vir" Name="Input" Kind="StateInputPin" />
            <Pin Id="S2cuWlGwXNEN2mQlAE1upe" Name="Output" Kind="StateOutputPin" />
            <Patch Id="I7ObHVTBQRcPYmMRvZQzNJ" Name="Create" ManuallySortedPins="true">
              <ControlPoint Id="EC2hqxq8GjRLm5RkktAcoc" Bounds="458,524" />
              <Node Bounds="456,470,64,26" Id="QonjzgFMkOmQdWM2vIlp8d">
                <p:NodeReference LastCategoryFullName="Ollama.ModelViewer" LastDependency="VL.Ollama_simple.vl">
                  <Choice Kind="NodeFlag" Name="Node" Fixed="true" />
                  <CategoryReference Kind="ClassType" Name="ModelViewer" NeedsToBeDirectParent="true" />
                  <Choice Kind="OperationCallFlag" Name="Create" />
                </p:NodeReference>
                <Pin Id="LNtWg7iZYH9PCnXlTtHg5f" Name="Output" Kind="StateOutputPin" />
                <Pin Id="MIbGKG5cbm9OIZJoMigjtV" Name="Node Context" Kind="InputPin" IsHidden="true" />
              </Node>
              <Pin Id="Jng3Gl1AeZSOK4Fkc1RU8F" Name="Result" Kind="OutputPin">
                <p:TypeAnnotation LastCategoryFullName="HDE.Viewers" LastDependency="VL.HDE.vl">
                  <Choice Kind="TypeFlag" Name="IValueViewer" />
                </p:TypeAnnotation>
              </Pin>
            </Patch>
          </Node>
          <Link Id="TpJbHKG6HXMLiyaM69Ms7u" Ids="EC2hqxq8GjRLm5RkktAcoc,Jng3Gl1AeZSOK4Fkc1RU8F" IsHidden="true" />
          <ControlPoint Id="HzHBCcHkPNWLmRLesCf0yz" Bounds="446,415" />
          <Link Id="KNrI86MCkRiLAtmvebaAgx" Ids="HzHBCcHkPNWLmRLesCf0yz,J9wwZozuZDsNxf9neQ6vir" />
          <Pin Id="VUxoYxjEBFkQEwydReO49g" Name="Factory" Kind="InputPin" Bounds="271,236" />
          <Link Id="IwhYWsOBg1XO7sI663JKIR" Ids="VUxoYxjEBFkQEwydReO49g,HzHBCcHkPNWLmRLesCf0yz" IsHidden="true" />
          <Link Id="RQrruYtHSN6NqQaXjf80rv" Ids="LNtWg7iZYH9PCnXlTtHg5f,EC2hqxq8GjRLm5RkktAcoc" />
          <Node Bounds="444,565,115,84" Id="C08lmOz4wopO3CdBJGmt6t">
            <p:NodeReference LastCategoryFullName="HDE.Viewers" LastDependency="HDE.WidgetsAndViewers.vl">
              <Choice Kind="RegionFlag" Name="Region (Stateless)" Fixed="true" />
              <Choice Kind="OperationCallFlag" Name="RegisterViewer" />
            </p:NodeReference>
            <Pin Id="MAYJdelGTYGLB0r2yEsJZl" Name="Input" Kind="StateInputPin" />
            <Pin Id="VYIwZvolHjALvCeRZQ1J8y" Name="Output" Kind="StateOutputPin" />
            <Patch Id="GKPVhzbLdImLmBXk3TI5NK" Name="Create" ManuallySortedPins="true">
              <ControlPoint Id="DA5gWNyCbH7LZPlGhNbcIV" Bounds="458,642" />
              <Node Bounds="456,588,91,26" Id="ThNM2Juq7mzOLdKq8FIvUv">
                <p:NodeReference LastCategoryFullName="Ollama.Model.RunningModelViewer" LastDependency="VL.Ollama.vl">
                  <Choice Kind="NodeFlag" Name="Node" Fixed="true" />
                  <CategoryReference Kind="ClassType" Name="RunningModelViewer" NeedsToBeDirectParent="true" />
                  <Choice Kind="OperationCallFlag" Name="Create" />
                </p:NodeReference>
                <Pin Id="JTL1BlUca3VPmqBZ7I0NaI" Name="Output" Kind="StateOutputPin" />
                <Pin Id="EEmMzjIBNyYMrIGKCVV1b3" Name="Node Context" Kind="InputPin" IsHidden="true" />
              </Node>
              <Pin Id="U9w8q2rLr71PyXYA8G7qh3" Name="Result" Kind="OutputPin">
                <p:TypeAnnotation LastCategoryFullName="HDE.Viewers" LastDependency="VL.HDE.vl">
                  <Choice Kind="TypeFlag" Name="IValueViewer" />
                </p:TypeAnnotation>
              </Pin>
            </Patch>
          </Node>
          <Link Id="PDHxDrNWMZQQQBpZoaPOWj" Ids="DA5gWNyCbH7LZPlGhNbcIV,U9w8q2rLr71PyXYA8G7qh3" IsHidden="true" />
          <Link Id="GLMs2zcDtTuQVONa5V2rXe" Ids="JTL1BlUca3VPmqBZ7I0NaI,DA5gWNyCbH7LZPlGhNbcIV" />
          <Link Id="Emvi9tRKiOCLXQRo7CBC7D" Ids="S2cuWlGwXNEN2mQlAE1upe,MAYJdelGTYGLB0r2yEsJZl" />
        </Patch>
      </Node>
      <Canvas Id="D6xFoh0GY7qNbeTvJvWikh" Name="Model" Position="97,389" CanvasType="Group">
        <!--

    ************************ ListModels ************************

-->
        <Node Name="ListModels" Bounds="172,96" Id="HGdsXXuyRHjMwfVO9yCONC">
          <p:NodeReference>
            <Choice Kind="ContainerDefinition" Name="Process" />
            <CategoryReference Kind="Category" Name="Primitive" />
          </p:NodeReference>
          <Patch Id="Ow1V2SdUMluP6RgzlEOHBn">
            <Canvas Id="SgMTDNrIo8LMINsb3kEsB8" CanvasType="Group">
              <Node Bounds="408,515,175,182" Id="QxcZ34VE9L4PxXAEzVP4Gx">
                <p:NodeReference LastCategoryFullName="Reactive.Task" LastDependency="VL.CoreLib.vl">
                  <Choice Kind="RegionFlag" Name="Region (Stateless)" Fixed="true" />
                  <Choice Kind="ProcessAppFlag" Name="ManageTask" />
                </p:NodeReference>
                <Pin Id="IUfvrx6nfRfNLwMXdo3x2i" Name="Node Context" Kind="InputPin" IsHidden="true" />
                <Pin Id="EBm0ht7Mo8qPRm3o25R5n0" Name="Start" Kind="InputPin" />
                <Pin Id="C0S2QxK1WhfLYIpbimo1jo" Name="Cancel" Kind="InputPin" />
                <Pin Id="JzNhT0eTc9LLYF1NNSDWyp" Name="On Finished" Kind="OutputPin" />
                <Pin Id="THLNro6hEWKMLgBXvqT7ul" Name="On Exception" Kind="OutputPin" />
                <Pin Id="OrAtMrOR4xVMHJp2TnYhMh" Name="On Cancelled" Kind="OutputPin" />
                <Pin Id="DtRtFJybyCUPHg94H0nvK9" Name="Can Be Canceled" Kind="OutputPin" IsHidden="true" />
                <Pin Id="CH3i4jbM9J2MfpheiPXYWp" Name="Is Cancellation Requested" Kind="OutputPin" IsHidden="true" />
                <Pin Id="Vn0huiXuFagQJzJgFYGONk" Name="Is Running" Kind="OutputPin" />
                <Pin Id="NfkCtJ2bMnBMKCAtZR3LLw" Name="Duration" Kind="OutputPin" />
                <Patch Id="TvjzdCbahN5LSSSajVcjiP" Name="delegate" ManuallySortedPins="true">
                  <Pin Id="Ksi7i3jT2bnMmAOE3tag9r" Name="Input" Kind="InputPin" />
                  <Pin Id="VrXglAQKzvxOKgkJJoVJVP" Name="Result" Kind="OutputPin" />
                  <ControlPoint Id="D8DNQ62BQGDPMs4c8XypC9" Bounds="532,523" />
                  <ControlPoint Id="QwsKuYofTUXO09J2C5c0D4" Bounds="532,690" />
                  <Node Bounds="420,617,115,26" Id="Sc8epl2Ha6GLg1xnQY55FQ">
                    <p:NodeReference LastCategoryFullName="OllamaSharp.OllamaApiClient" LastDependency="OllamaSharp.dll">
                      <Choice Kind="NodeFlag" Name="Node" Fixed="true" />
                      <CategoryReference Kind="AssemblyCategory" Name="OllamaApiClient" NeedsToBeDirectParent="true" />
                      <Choice Kind="OperationCallFlag" Name="ListLocalModelsAsync" />
                    </p:NodeReference>
                    <Pin Id="OZCI52GNFwhN1o1dQEEDqq" Name="Input" Kind="StateInputPin" />
                    <Pin Id="GystaCp9If4PGlmIllM5yE" Name="Cancellation Token" Kind="InputPin" />
                    <Pin Id="LxtikE82uISOhpDbr6WIjS" Name="Output" Kind="StateOutputPin" />
                    <Pin Id="B9k6sQiu7LCLkBdVuY7gwT" Name="Result" Kind="OutputPin" />
                  </Node>
                  <Node Bounds="420,565,78,19" Id="Tkg4OJ5xLbmNmjJSXVSW1Q">
                    <p:NodeReference LastCategoryFullName="Ollama" LastDependency="VL.Ollama.vl">
                      <Choice Kind="NodeFlag" Name="Node" Fixed="true" />
                      <Choice Kind="OperationCallFlag" Name="OllamaConfig" />
                    </p:NodeReference>
                    <Pin Id="IiHY8QCF6m3OTspJlJU7L0" Name="Force New Instance" Kind="InputPin" />
                    <Pin Id="Dp4zgKOAPpDPvrCO0jjlXQ" Name="Uri String" Kind="InputPin" />
                    <Pin Id="VMWS5ii2RrlLf0t696A4HV" Name="Default Model" Kind="InputPin" />
                    <Pin Id="UCyx2glB9EWNqaIGrRKtA1" Name="client" Kind="OutputPin" />
                  </Node>
                </Patch>
              </Node>
              <ControlPoint Id="ERw0EzavIq2MlGo9sCrh84" Bounds="410,481" />
              <ControlPoint Id="JTpg036487NQbXZiRdAIHN" Bounds="580,481" />
              <Node Bounds="408,904,65,19" Id="CsJlGIcYlPPNc94ZmNxKTU">
                <p:NodeReference LastCategoryFullName="Reactive" LastDependency="VL.CoreLib.vl">
                  <Choice Kind="NodeFlag" Name="Node" Fixed="true" />
                  <FullNameCategoryReference ID="Reactive" />
                  <Choice Kind="ProcessAppFlag" Name="HoldLatest" />
                </p:NodeReference>
                <Pin Id="Gj7GpQ5MUjPNvCARohtxJ9" Name="Node Context" Kind="InputPin" IsHidden="true" />
                <Pin Id="LZzZm25bxbHMbWmQqiyk6U" Name="Initial Result" Kind="InputPin" IsHidden="true" />
                <Pin Id="GA3ZdY9vMIQPW4ymMP6pwm" Name="Async Notifications" Kind="InputPin" />
                <Pin Id="NNe2tw6E9rsOYAN24xlXMS" Name="Reset" Kind="InputPin" />
                <Pin Id="TpACJjEH1GdN6i00BpfnnK" Name="Value" Kind="OutputPin" />
                <Pin Id="JawrrioDKf9OAaMM2fuDL2" Name="On Data" Kind="OutputPin" />
              </Node>
              <ControlPoint Id="QyffVzqtnZAOCz4OzFhkdG" Bounds="410,970" />
              <ControlPoint Id="Hg0dvorAHuRPrDUGQHef1g" Bounds="580,767" />
              <ControlPoint Id="VQT1KVSF02PLrlnAYxzbcm" Bounds="538,815" />
              <Node Bounds="451,727,33,19" Id="HqQKDAywfegPqz8EyIyASr">
                <p:NodeReference LastCategoryFullName="Ollama.Utils" LastDependency="VL.Ollama.vl">
                  <Choice Kind="NodeFlag" Name="Node" Fixed="true" />
                  <Choice Kind="ProcessAppFlag" Name="Log" />
                </p:NodeReference>
                <Pin Id="HPRNWp8RgwMLRBCwMgxJg2" Name="Node Context" Kind="InputPin" IsHidden="true" />
                <Pin Id="GRpn1YslRXhPKxtTXaJmbc" Name="E" Kind="InputPin" />
                <Pin Id="S6J2DRhqhu9PQAZV3Zj6RW" Name="C" Kind="InputPin" />
              </Node>
              <ControlPoint Id="BC6nhwdYQViOlvn7cjEEVA" Bounds="470,887" />
            </Canvas>
            <Patch Id="JDJw4tvFG15NHsEgJwD3eW" Name="Create" />
            <Patch Id="J0Hz9W7lxIGN4JAH3dgXhA" Name="Update">
              <Pin Id="RrIyxXbeF2ENg07pTDDxmx" Name="Start" Kind="InputPin" />
              <Pin Id="SyNmlZzlEdDO4eqYxPwrI7" Name="Cancel" Kind="InputPin" Visibility="Optional" />
              <Pin Id="PO4C07s8eBONcr15B1cRWN" Name="Value" Kind="OutputPin" />
              <Pin Id="A7zPj7wbbYEOzVFkGamPzd" Name="Is Running" Kind="OutputPin" Visibility="Optional" />
              <Pin Id="OHjOsBM9OzEPAWkfX6Rcww" Name="Duration" Kind="OutputPin" Visibility="Optional" />
            </Patch>
            <ProcessDefinition Id="SpCxdohOsmLNj4nCYUmhU0">
              <Fragment Id="Kt2Q2gVmu1cOJTMKvl8BD1" Patch="JDJw4tvFG15NHsEgJwD3eW" Enabled="true" />
              <Fragment Id="O3zjKnDpe40OuLRO0Qi0xV" Patch="J0Hz9W7lxIGN4JAH3dgXhA" Enabled="true" />
            </ProcessDefinition>
            <Link Id="Kd8BG1Wk3HSMi2vOI9T3Ql" Ids="Ksi7i3jT2bnMmAOE3tag9r,D8DNQ62BQGDPMs4c8XypC9" IsHidden="true" />
            <Link Id="HEZ2NmhHPsTO3A0A3rMXBH" Ids="QwsKuYofTUXO09J2C5c0D4,VrXglAQKzvxOKgkJJoVJVP" IsHidden="true" />
            <Link Id="K1iY1wyBoFgOBvLo1Gn2Cx" Ids="D8DNQ62BQGDPMs4c8XypC9,GystaCp9If4PGlmIllM5yE" />
            <Link Id="GjFpzcGdMDfLxJuKSn7tjo" Ids="RrIyxXbeF2ENg07pTDDxmx,ERw0EzavIq2MlGo9sCrh84" IsHidden="true" />
            <Link Id="NZGt5bce82TQNoLXDDm2KK" Ids="JTpg036487NQbXZiRdAIHN,C0S2QxK1WhfLYIpbimo1jo" />
            <Link Id="HDFFRHxEKaDO3eagq4e3nD" Ids="SyNmlZzlEdDO4eqYxPwrI7,JTpg036487NQbXZiRdAIHN" IsHidden="true" />
            <Link Id="LjZ6nLduvPjOm1KGxCuGUF" Ids="JzNhT0eTc9LLYF1NNSDWyp,GA3ZdY9vMIQPW4ymMP6pwm" />
            <Link Id="G6Yox4dKCa2NmHjiTfHy2I" Ids="TpACJjEH1GdN6i00BpfnnK,QyffVzqtnZAOCz4OzFhkdG" />
            <Link Id="R4NVcTioTc1Nh1tHSt5Lcz" Ids="QyffVzqtnZAOCz4OzFhkdG,PO4C07s8eBONcr15B1cRWN" IsHidden="true" />
            <Link Id="UfHTc4fFjKLN9esYjvRskV" Ids="NfkCtJ2bMnBMKCAtZR3LLw,Hg0dvorAHuRPrDUGQHef1g" />
            <Link Id="RhkCjPxk3O6Qb9sqjin0O0" Ids="Hg0dvorAHuRPrDUGQHef1g,OHjOsBM9OzEPAWkfX6Rcww" IsHidden="true" />
            <Link Id="QVNJPipjrdZOLXYVu2GJeH" Ids="Vn0huiXuFagQJzJgFYGONk,VQT1KVSF02PLrlnAYxzbcm" />
            <Link Id="FbHHnWWOETwLBMW2xMaMlL" Ids="VQT1KVSF02PLrlnAYxzbcm,A7zPj7wbbYEOzVFkGamPzd" IsHidden="true" />
            <Link Id="Tsga0FM4iODMePebHFl6Eg" Ids="B9k6sQiu7LCLkBdVuY7gwT,QwsKuYofTUXO09J2C5c0D4" />
            <Link Id="FKt3YUf6fsLOjU7Bpq5WJs" Ids="UCyx2glB9EWNqaIGrRKtA1,OZCI52GNFwhN1o1dQEEDqq" />
            <Link Id="AMrXQcOBj5SL04TbWKHmLH" Ids="ERw0EzavIq2MlGo9sCrh84,EBm0ht7Mo8qPRm3o25R5n0" />
            <Link Id="Sp2l2QxQlElNiH1e87r45G" Ids="THLNro6hEWKMLgBXvqT7ul,GRpn1YslRXhPKxtTXaJmbc" />
            <Link Id="Ukf2U6WFFVeOvQSmMu86Qj" Ids="OrAtMrOR4xVMHJp2TnYhMh,S6J2DRhqhu9PQAZV3Zj6RW" />
            <Link Id="GJIxozT1OvBPbJvRsUxRCs" Ids="RrIyxXbeF2ENg07pTDDxmx,BC6nhwdYQViOlvn7cjEEVA" IsHidden="true" />
            <Link Id="FYul6FoHjZFNZP6NNn2TtT" Ids="BC6nhwdYQViOlvn7cjEEVA,NNe2tw6E9rsOYAN24xlXMS" />
          </Patch>
        </Node>
        <!--

    ************************ Model ************************

-->
        <Node Name="Model" Bounds="172,453" Id="Q8qNTOK3WfHNtlkmRFbf2O">
          <p:NodeReference>
            <Choice Kind="ForwardDefinition" Name="Forward" />
            <CategoryReference Kind="Category" Name="Primitive" />
          </p:NodeReference>
          <p:TypeAnnotation LastCategoryFullName="OllamaSharp.Models" LastDependency="OllamaSharp.dll">
            <Choice Kind="TypeFlag" Name="Model" />
          </p:TypeAnnotation>
          <Patch Id="GNAX7CU7TCaMcee1h7h74s">
            <Canvas Id="AaPFvdXM7XaMQxsyQFjHXF" CanvasType="Group">
              <!--

    ************************ ModelViewer ************************

-->
              <Node Name="ModelViewer" Bounds="363,236" Id="TBgjo46TuAJLvJPeZHmILa">
                <p:NodeReference>
                  <Choice Kind="ClassDefinition" />
                </p:NodeReference>
                <p:Interfaces>
                  <TypeReference LastCategoryFullName="HDE.Viewers" LastDependency="VL.HDE.vl">
                    <Choice Kind="MutableInterfaceType" Name="IValueViewer" />
                  </TypeReference>
                </p:Interfaces>
                <Patch Id="EUbxp0rNfueL3UjPPXFw8h">
                  <Canvas Id="C3fRgaQ9ZCONPq0UzWLxaz" CanvasType="Group">
                    <ControlPoint Id="RZQ8gccXnNCNnzB84cVM1D" Bounds="470,87" />
                    <ControlPoint Id="QjmMikf5CxzOlEFvIpoiU6" Bounds="473,868" />
                    <ControlPoint Id="G2cX1Ea4tKPQJcbyFn2SAO" Bounds="334,220" />
                    <Node Bounds="579,488,165,19" Id="Hpdd4nTFJrUMwrcJWri70F">
                      <p:NodeReference LastCategoryFullName="HDE.Viewers" LastDependency="HDE.WidgetsAndViewers.vl">
                        <Choice Kind="NodeFlag" Name="Node" Fixed="true" />
                        <Choice Kind="ProcessAppFlag" Name="TooltipPaint" />
                      </p:NodeReference>
                      <Pin Id="SAJDbQCJRH7OnijY0P2CuV" Name="Output" Kind="OutputPin" />
                      <Pin Id="IJ02XJtJpOTMnnP4QFvwXJ" Name="Background" Kind="OutputPin" />
                      <Pin Id="LnWedppKUOvMpptPdi5jOi" Name="Hint" Kind="OutputPin" />
                      <Pin Id="OSBK5E6k7t6QbjpdTUq4l3" Name="Warning" Kind="OutputPin" />
                      <Pin Id="Ag8mRoSXrQXLx9N8rSPD3N" Name="Error" Kind="OutputPin" />
                      <Pin Id="JFUeY4jVzxOMd6l3tvXCCC" Name="Runtime Error" Kind="OutputPin" />
                      <Pin Id="GLeIh7eeDrIMZq4OQsScQD" Name="Font1" Kind="OutputPin" />
                      <Pin Id="QYJWfngSD5jLY7XdKXAFL6" Name="Font2" Kind="OutputPin" />
                      <Pin Id="SlJ7HlPfUFsLjAD3iUTS5o" Name="Font3" Kind="OutputPin" />
                      <Pin Id="L7RbjLOV4BQPUw71d01SuV" Name="Node Context" Kind="InputPin" IsHidden="true" />
<<<<<<< HEAD
                      <Pin Id="SufRfdN5Dz7Ps1JUzq9ppm" Name="Spacer Paint" Kind="OutputPin" />
=======
                      <Pin Id="IuIo8bCeUp7Naq2hNNbU1X" Name="Spacer Paint" Kind="OutputPin" />
>>>>>>> 2a8c82b6
                    </Node>
                    <Node Bounds="471,736,52,19" Id="EHo6gNzsdPJQLLlaK2HSvC">
                      <p:NodeReference LastCategoryFullName="HDE.TooltipWidgets" LastDependency="HDE.WidgetsAndViewers.vl">
                        <Choice Kind="NodeFlag" Name="Node" Fixed="true" />
                        <Choice Kind="ProcessAppFlag" Name="Column" />
                      </p:NodeReference>
                      <Pin Id="DDtoqTsPE01PvuOQIm6oVY" Name="Node Context" Kind="InputPin" IsHidden="true" />
                      <Pin Id="PhxWRw8wiiAMyNOl8RF4jC" Name="Widgets" Kind="InputPin" />
                      <Pin Id="So9FuVu9C9gNqyxJWFzZxy" Name="KeepOriginalWidth" Kind="InputPin" />
                      <Pin Id="UGbg9no7OEMLo0gXNHQXF3" Name="Output" Kind="StateOutputPin" />
                    </Node>
                    <Node Bounds="471,689,85,19" Id="Mw68ekctL4xLdJWQEjLADe">
                      <p:NodeReference LastCategoryFullName="Collections.Spread" LastDependency="VL.Collections.vl">
                        <Choice Kind="NodeFlag" Name="Node" Fixed="true" />
                        <Choice Kind="OperationCallFlag" Name="Cons" />
                        <CategoryReference Kind="RecordType" Name="Spread" NeedsToBeDirectParent="true" />
                      </p:NodeReference>
                      <Pin Id="P3baSfKbtZiOFAPbCwYj3E" Name="Input" Kind="InputPin" />
                      <Pin Id="V14DeFkjFHALafZQDVYflp" Name="Input 2" Kind="InputPin" />
                      <Pin Id="UQbMfyFfelJPCJdFffEpLn" Name="Result" Kind="OutputPin" />
                    </Node>
                    <Node Bounds="471,535,68,19" Id="FdIZhBimhNPPRog5o53Rnc">
                      <p:NodeReference LastCategoryFullName="HDE.TooltipWidgets" LastDependency="HDE.WidgetsAndViewers.vl">
                        <Choice Kind="NodeFlag" Name="Node" Fixed="true" />
                        <Choice Kind="ProcessAppFlag" Name="TextWidget (SingleLine)" />
                      </p:NodeReference>
                      <Pin Id="PC1iXYB7ze5Lwabp0M2Erc" Name="Node Context" Kind="InputPin" IsHidden="true" />
                      <Pin Id="C2LZPSj7zyIMwDReJVaPxU" Name="Value" Kind="InputPin" DefaultValue="Name: ">
                        <p:TypeAnnotation LastCategoryFullName="Primitive" LastDependency="CoreLibBasics.vl">
                          <Choice Kind="TypeFlag" Name="String" />
                        </p:TypeAnnotation>
                      </Pin>
                      <Pin Id="UlbgoDMONZSLx9Rac1WSKM" Name="Center Ellipsis" Kind="InputPin" />
                      <Pin Id="SclQBSzVwIKQAROoPJvDOA" Name="Paint" Kind="InputPin" />
                      <Pin Id="KIOgC1jAOc7PNHeyWrzBzc" Name="Output" Kind="StateOutputPin" />
<<<<<<< HEAD
                      <Pin Id="R2CFhqGWHc7QbftMTFWXUV" Name="Horizontal Alignment" Kind="InputPin" />
=======
                      <Pin Id="QalXaduvMmiLif03U1Hl3u" Name="Horizontal Alignment" Kind="InputPin" />
>>>>>>> 2a8c82b6
                    </Node>
                    <Node Bounds="829,535,68,19" Id="KvJvmtRZP3ULhqUMi6JoHC">
                      <p:NodeReference LastCategoryFullName="HDE.TooltipWidgets" LastDependency="HDE.WidgetsAndViewers.vl">
                        <Choice Kind="NodeFlag" Name="Node" Fixed="true" />
                        <Choice Kind="ProcessAppFlag" Name="TextWidget (SingleLine)" />
                      </p:NodeReference>
                      <Pin Id="PVVGEJJqC2PMCboyOBSNPf" Name="Node Context" Kind="InputPin" IsHidden="true" />
                      <Pin Id="ETt4iZny76MNMTm0Cp7afc" Name="Value" Kind="InputPin" DefaultValue="City: ">
                        <p:TypeAnnotation LastCategoryFullName="Primitive" LastDependency="CoreLibBasics.vl">
                          <Choice Kind="TypeFlag" Name="String" />
                        </p:TypeAnnotation>
                      </Pin>
                      <Pin Id="FrJ3ubwbaEZNVFV8DARvsl" Name="Center Ellipsis" Kind="InputPin" />
                      <Pin Id="OhsOsgGKOhIM8sb8CMij8T" Name="Paint" Kind="InputPin" />
                      <Pin Id="GRh4XIbCUbPNWv3mTv0Vng" Name="Output" Kind="StateOutputPin" />
<<<<<<< HEAD
                      <Pin Id="DyTVseN7VyhP7qsfqkLOnm" Name="Horizontal Alignment" Kind="InputPin" />
=======
                      <Pin Id="DOFF6SosjDmM7c4TKbnF0d" Name="Horizontal Alignment" Kind="InputPin" />
>>>>>>> 2a8c82b6
                    </Node>
                    <Node Bounds="656,625,35,19" Id="KfjOWYOX4oJMsqXQhA1Iaq">
                      <p:NodeReference LastCategoryFullName="HDE.TooltipWidgets" LastDependency="HDE.WidgetsAndViewers.vl">
                        <Choice Kind="NodeFlag" Name="Node" Fixed="true" />
                        <Choice Kind="ProcessAppFlag" Name="Row" />
                      </p:NodeReference>
                      <Pin Id="L0SGL5110dnQCDJAC7IO8t" Name="Node Context" Kind="InputPin" IsHidden="true" />
                      <Pin Id="SfYTfzbSioJPNMYtUuGPst" Name="Widgets" Kind="InputPin" />
                      <Pin Id="O7DO5Wp3zl0LvifA2I2adb" Name="Output" Kind="StateOutputPin" />
                    </Node>
                    <Node Bounds="656,586,178,19" Id="Fx9Wz2vaVw2QUUlENVAAPc">
                      <p:NodeReference LastCategoryFullName="Collections.Spread" LastDependency="VL.Collections.vl">
                        <Choice Kind="NodeFlag" Name="Node" Fixed="true" />
                        <Choice Kind="OperationCallFlag" Name="Cons" />
                        <CategoryReference Kind="RecordType" Name="Spread" NeedsToBeDirectParent="true" />
                      </p:NodeReference>
                      <Pin Id="CL7c2jEi5EUMmoMKhddb8c" Name="Input" Kind="InputPin" />
                      <Pin Id="M9SnT2QPZgaLQ3LoUgFr1q" Name="Input 2" Kind="InputPin" />
                      <Pin Id="IJZe0L3Xa79OhT4KgdRPWO" Name="Result" Kind="OutputPin" />
                    </Node>
                    <Node Bounds="656,535,68,19" Id="MB0vNeIQ8uvLO1I0ZYffhf">
                      <p:NodeReference LastCategoryFullName="HDE.TooltipWidgets" LastDependency="HDE.WidgetsAndViewers.vl">
                        <Choice Kind="NodeFlag" Name="Node" Fixed="true" />
                        <Choice Kind="ProcessAppFlag" Name="TextWidget (SingleLine)" />
                      </p:NodeReference>
                      <Pin Id="I6ajT7i2CYbNcwHamKOhjE" Name="Node Context" Kind="InputPin" IsHidden="true" />
                      <Pin Id="CGAjnRlqf8oPPF7yZlOrAz" Name="Value" Kind="InputPin" />
                      <Pin Id="A0c2kRHJwKXN36780jO1kc" Name="Center Ellipsis" Kind="InputPin" />
                      <Pin Id="KcX40l6vL39NHQ04aL4ZC3" Name="Paint" Kind="InputPin" />
                      <Pin Id="QD6iQzWWW0NLCstBnwrN1Z" Name="Output" Kind="StateOutputPin" />
<<<<<<< HEAD
                      <Pin Id="FHTRpf6iZOWORr20dzkv0X" Name="Horizontal Alignment" Kind="InputPin" />
=======
                      <Pin Id="SlRuYyquZpHN1SW9dW3leK" Name="Horizontal Alignment" Kind="InputPin" />
>>>>>>> 2a8c82b6
                    </Node>
                    <Node Bounds="471,811,145,19" Id="MGATkCg97MYOjudOO9jBDU">
                      <p:NodeReference LastCategoryFullName="HDE.TooltipWidgets" LastDependency="HDE.WidgetsAndViewers.vl">
                        <Choice Kind="NodeFlag" Name="Node" Fixed="true" />
                        <Choice Kind="ProcessAppFlag" Name="PanelWidget" />
                      </p:NodeReference>
                      <Pin Id="AYiVAVdTSUQLWIEwsbbrsi" Name="Node Context" Kind="InputPin" IsHidden="true" />
                      <Pin Id="MTcQJS5XYldL9M756j4akl" Name="Widget" Kind="InputPin" />
                      <Pin Id="UtvCrep0gorO6rcgVhP9d0" Name="Margin" Kind="InputPin" DefaultValue="0.03, 0.03">
                        <p:TypeAnnotation LastCategoryFullName="2D" LastDependency="CoreLibBasics.vl">
                          <Choice Kind="TypeFlag" Name="Vector2" />
                        </p:TypeAnnotation>
                      </Pin>
                      <Pin Id="VLrfeHLSS88NuJQsoTE1W8" Name="Padding" Kind="InputPin" DefaultValue="0.05, 0.05">
                        <p:TypeAnnotation LastCategoryFullName="2D" LastDependency="CoreLibBasics.vl">
                          <Choice Kind="TypeFlag" Name="Vector2" />
                        </p:TypeAnnotation>
                      </Pin>
                      <Pin Id="POF2EVdSSzBOq98zgwiFh6" Name="Background Paint" Kind="InputPin" />
                      <Pin Id="UBdeQh3789bNQtcjKOO4Jf" Name="Background Enabled" Kind="InputPin" DefaultValue="True">
                        <p:TypeAnnotation LastCategoryFullName="Primitive" LastDependency="CoreLibBasics.vl">
                          <Choice Kind="TypeFlag" Name="Boolean" />
                        </p:TypeAnnotation>
                      </Pin>
                      <Pin Id="NPstTaf3x2xMJ7nnUCXYZs" Name="Stroke Paint" Kind="InputPin" />
                      <Pin Id="T4TSyJX6B2pNt9lkXE5Yes" Name="Stroke Enabled" Kind="InputPin" DefaultValue="True">
                        <p:TypeAnnotation LastCategoryFullName="Primitive" LastDependency="CoreLibBasics.vl">
                          <Choice Kind="TypeFlag" Name="Boolean" />
                        </p:TypeAnnotation>
                      </Pin>
                      <Pin Id="ORkv9i9kasKOUZBIBHExq3" Name="Clip Enabled" Kind="InputPin" />
                      <Pin Id="RUvkdRPFgxBN7td63lqacm" Name="Output" Kind="StateOutputPin" />
                    </Node>
                    <Node Bounds="571,784,55,19" Id="FSushIvjA6lOSw5xnmZ5dV">
                      <p:NodeReference LastCategoryFullName="Graphics.Skia.Paint" LastDependency="VL.Skia.vl">
                        <Choice Kind="NodeFlag" Name="Node" Fixed="true" />
                        <Choice Kind="ProcessAppFlag" Name="SetColor" />
                      </p:NodeReference>
                      <Pin Id="NgCsvGqNuN1LjcNMfhI8at" Name="Node Context" Kind="InputPin" IsHidden="true" />
                      <Pin Id="Q9DbSanuUqQLNEW8KWWfnl" Name="Input" Kind="InputPin" />
                      <Pin Id="O3DJmLH4uNgQXIMGXnkgID" Name="Value" Kind="InputPin" DefaultValue="0.6200002, 0.6200002, 0.6200002, 1">
                        <p:TypeAnnotation LastCategoryFullName="Color" LastDependency="CoreLibBasics.vl">
                          <Choice Kind="TypeFlag" Name="RGBA" />
                        </p:TypeAnnotation>
                      </Pin>
                      <Pin Id="KGtFqvgNErWPIu8Kz4FCKH" Name="Output" Kind="OutputPin" />
                    </Node>
                    <Node Bounds="531,741,45,19" Id="R2bn19zorbAM7wEPSHFsz3">
                      <p:NodeReference LastCategoryFullName="Graphics.Skia.Paint" LastDependency="VL.Skia.vl">
                        <Choice Kind="NodeFlag" Name="Node" Fixed="true" />
                        <Choice Kind="ProcessAppFlag" Name="Fill" />
                      </p:NodeReference>
                      <Pin Id="JUZ7bJ4cWdvONd7hPfaK9d" Name="Node Context" Kind="InputPin" IsHidden="true" />
                      <Pin Id="JckBP5psf3vLgEKQYFDU80" Name="Input" Kind="InputPin" />
                      <Pin Id="G8qSgnar4hIQHV0F2w96si" Name="Color" Kind="InputPin" DefaultValue="0.1199999, 0.1199999, 0.1199999, 1">
                        <p:TypeAnnotation LastCategoryFullName="Color" LastDependency="CoreLibBasics.vl">
                          <Choice Kind="TypeFlag" Name="RGBA" />
                        </p:TypeAnnotation>
                      </Pin>
                      <Pin Id="REuitpY52rxP1c0tqXgZSn" Name="Shader" Kind="InputPin" />
                      <Pin Id="JxrF2u0S0CFP69zs7lZgHr" Name="Output" Kind="OutputPin" />
                    </Node>
                    <Node Bounds="468,115,47,26" Id="SAnR3D451L5MWiJXoT8fWi">
                      <p:NodeReference LastCategoryFullName="Ollama.Model" LastDependency="VL.Ollama_simple.vl">
                        <Choice Kind="NodeFlag" Name="Node" Fixed="true" />
                        <CategoryReference Kind="ClassType" Name="Model" />
                        <Choice Kind="OperationCallFlag" Name="Details" />
                      </p:NodeReference>
                      <Pin Id="GRelBkUJGlCNyOTIbMxirz" Name="Input" Kind="StateInputPin" />
                      <Pin Id="MiGBi0IosokPuF8Iv85Q5l" Name="Output" Kind="StateOutputPin" />
                      <Pin Id="HTnVcsWshkQQcz91HggLPN" Name="Details" Kind="OutputPin" />
                    </Node>
                    <Node Bounds="468,235,47,26" Id="Cv05A8mRk5KLIfmqixeA07">
                      <p:NodeReference LastCategoryFullName="Ollama.Model" LastDependency="VL.Ollama.vl">
                        <Choice Kind="NodeFlag" Name="Node" Fixed="true" />
                        <CategoryReference Kind="ClassType" Name="Model" />
                        <CategoryReference Kind="ClassType" Name="Model" NeedsToBeDirectParent="true">
                          <p:OuterCategoryReference Kind="Category" Name="Ollama" NeedsToBeDirectParent="true" />
                        </CategoryReference>
                        <Choice Kind="OperationCallFlag" Name="Name" />
                      </p:NodeReference>
                      <Pin Id="RtdhI8lxDF7MggQMluyXBj" Name="Input" Kind="StateInputPin" />
                      <Pin Id="PytkYr6z0kUNXSZkPwoaVr" Name="Output" Kind="StateOutputPin" />
                      <Pin Id="EnyapIG6vDBOmbPb6thh85" Name="Name" Kind="OutputPin" />
                    </Node>
                    <Node Bounds="594,286,47,26" Id="UE4i1zEQduVLp6xbpYpUGs">
                      <p:NodeReference LastCategoryFullName="Ollama.Model" LastDependency="VL.Ollama.vl">
                        <Choice Kind="NodeFlag" Name="Node" Fixed="true" />
                        <CategoryReference Kind="ClassType" Name="Model" NeedsToBeDirectParent="true">
                          <p:OuterCategoryReference Kind="Category" Name="Ollama" NeedsToBeDirectParent="true" />
                        </CategoryReference>
                        <Choice Kind="OperationCallFlag" Name="Size" />
                      </p:NodeReference>
                      <Pin Id="KMQlviuunVlL8H8O8ipiZx" Name="Input" Kind="StateInputPin" />
                      <Pin Id="HBQ91bn3KhRM5kyDDKZyJJ" Name="Output" Kind="StateOutputPin" />
                      <Pin Id="MZheWTFJqKGNNHwbciGSqe" Name="Size" Kind="OutputPin" />
                    </Node>
                    <Node Bounds="429,328,46,26" Id="S1nRjuzGHPHOgPwASMlSgY">
                      <p:NodeReference LastCategoryFullName="Ollama.Model.Details" LastDependency="VL.Ollama.vl">
                        <Choice Kind="NodeFlag" Name="Node" Fixed="true" />
                        <Choice Kind="OperationCallFlag" Name="Family" />
                      </p:NodeReference>
                      <Pin Id="KaGNSwSKipJMjZyRObg71N" Name="Input" Kind="StateInputPin" />
                      <Pin Id="F18sJiR7IQWOatDUZtfNue" Name="Output" Kind="StateOutputPin" />
                      <Pin Id="HrU1GcIKB8INz1ST4pwKwQ" Name="Family" Kind="OutputPin" />
                    </Node>
                    <Node Bounds="848,373,55,19" Id="P7PnERWH7DUMs5VcidoxAE">
                      <p:NodeReference LastCategoryFullName="System.Conversion" LastDependency="VL.CoreLib.vl">
                        <Choice Kind="NodeFlag" Name="Node" Fixed="true" />
                        <Choice Kind="OperationCallFlag" Name="ToString (Format)" />
                      </p:NodeReference>
                      <Pin Id="LqvRI3HoSuFOIyGDFfKGQi" Name="Input" Kind="InputPin" />
                      <Pin Id="OcVgHdNeQEPOqY5I7Mokp9" Name="Format" Kind="InputPin" />
                      <Pin Id="V1Pi30tVzMmOMdYCwEx40u" Name="Result" Kind="OutputPin" />
                    </Node>
                    <Pad Id="N5ekByX5SaQNl9i2tI9HSC" Comment="Format" Bounds="900,355,22,15" ShowValueBox="true" isIOBox="true" Value="N">
                      <p:TypeAnnotation LastCategoryFullName="Primitive" LastDependency="VL.CoreLib.vl">
                        <Choice Kind="TypeFlag" Name="String" />
                      </p:TypeAnnotation>
                    </Pad>
                    <Node Bounds="828,415,45,19" Id="FVJqX3xzB9qPRKcihXKQYA">
                      <p:NodeReference LastCategoryFullName="Math" LastDependency="VL.CoreLib.vl">
                        <Choice Kind="NodeFlag" Name="Node" Fixed="true" />
                        <FullNameCategoryReference ID="Math" />
                        <Choice Kind="OperationCallFlag" Name="+" />
                      </p:NodeReference>
                      <Pin Id="NnWItrYHEhLMsKgEsLRWzA" Name="Input" Kind="InputPin" DefaultValue=" (" />
                      <Pin Id="NQucqmpTfx6PY8OQaFwSzp" Name="Input 2" Kind="InputPin" DefaultValue="GB" />
                      <Pin Id="LXMPzsgQ2qFQBAjTMkBQnp" Name="Output" Kind="OutputPin" />
                      <Pin Id="LDoVrSa1nC0NJKGJ3rw1M1" Name="Input 3" Kind="InputPin" DefaultValue="GB)" />
                    </Node>
                    <Node Bounds="848,335,25,19" Id="QOIW4F3JdqdP40slkRpaHG">
                      <p:NodeReference LastCategoryFullName="Primitive.Float64" LastDependency="VL.CoreLib.vl">
                        <Choice Kind="NodeFlag" Name="Node" Fixed="true" />
                        <Choice Kind="OperationCallFlag" Name="/ (Integer64)" />
                      </p:NodeReference>
                      <Pin Id="C9qDdQD3PHjLR6b5rrfeIt" Name="Input" Kind="StateInputPin" />
                      <Pin Id="T0LOpRORYOGQIpnfCq2w0P" Name="Input 2" Kind="InputPin" DefaultValue="1024" />
                      <Pin Id="RsfqNddRIqSQJ3uFVruLLP" Name="Output" Kind="StateOutputPin" />
                    </Node>
                    <Pad Id="S2dTTD4ApeGO6c7fp0PNrj" Comment="1024^3" Bounds="870,318,78,15" ShowValueBox="true" isIOBox="true" Value="1073741824">
                      <p:TypeAnnotation LastCategoryFullName="Primitive" LastDependency="VL.CoreLib.vl">
                        <Choice Kind="TypeFlag" Name="Float64" />
                      </p:TypeAnnotation>
                    </Pad>
                    <Node Bounds="470,411,45,19" Id="ARRyXpImi02QFsQil42UGc">
                      <p:NodeReference LastCategoryFullName="Math" LastDependency="VL.CoreLib.vl">
                        <Choice Kind="NodeFlag" Name="Node" Fixed="true" />
                        <FullNameCategoryReference ID="Math" />
                        <Choice Kind="OperationCallFlag" Name="+" />
                      </p:NodeReference>
                      <Pin Id="BWiXJz4od6mL2Yh1TPglCM" Name="Input" Kind="InputPin" />
                      <Pin Id="ORODgPPHaKUNQNQKQ6DNJn" Name="Input 2" Kind="InputPin" DefaultValue="/" />
                      <Pin Id="P5kN7Apl8bjOL5RcZlTU4t" Name="Output" Kind="OutputPin" />
                      <Pin Id="K9aJ7fIgSAlOlSJRok4WHX" Name="Input 3" Kind="InputPin" />
                    </Node>
                    <Node Bounds="594,353,66,26" Id="BSMdLBdvXzcNvLFIswvKTA">
                      <p:NodeReference LastCategoryFullName="Ollama.Model.Model" LastDependency="VL.Ollama.vl">
                        <Choice Kind="NodeFlag" Name="Node" Fixed="true" />
                        <Choice Kind="OperationCallFlag" Name="ModifiedAt" />
                      </p:NodeReference>
                      <Pin Id="I0hcl4PnaYUN9tfcyML9bX" Name="Input" Kind="StateInputPin" />
                      <Pin Id="R5LfAQLt8z2ODK2GuCz18K" Name="Output" Kind="StateOutputPin" />
                      <Pin Id="U4jHDJD08K6Ov80D27Khax" Name="Modified At" Kind="OutputPin" />
                    </Node>
                    <Node Bounds="655,390,99,26" Id="EpTBlg5dcrEQTy3QOWnOsl">
                      <p:NodeReference LastCategoryFullName="System.DateTime" LastDependency="VL.CoreLib.vl">
                        <Choice Kind="NodeFlag" Name="Node" Fixed="true" />
                        <CategoryReference Kind="4026531840" Name="DateTime" />
                        <Choice Kind="OperationCallFlag" Name="ToShortDateString" />
                      </p:NodeReference>
                      <Pin Id="T7SAzTllk2YMge0sXRBvo0" Name="Input" Kind="StateInputPin" />
                      <Pin Id="NM5nltxHnTbOVpYeTv3M3l" Name="Result" Kind="OutputPin" />
                    </Node>
                    <ControlPoint Id="I3fge1OwX4dNpJcyH1Wsus" Bounds="431,228" />
                  </Canvas>
                  <Patch Id="Gbp8RwC0I3RP6RqpJXL4Ao" Name="Create" />
                  <ProcessDefinition Id="JQuekAilujjPTs9QUgisWe" IsHidden="true">
                    <Fragment Id="GbsfF2xqKBhN0pHK5G6HQp" Patch="Gbp8RwC0I3RP6RqpJXL4Ao" Enabled="true" />
                    <Fragment Id="GvYjeN7k076OsIK8ePo1hM" Patch="MvqF7IpBilIMNiMIZOR6uf" Enabled="true" />
                  </ProcessDefinition>
                  <Patch Id="MvqF7IpBilIMNiMIZOR6uf" Name="Update">
                    <Pin Id="NbxFpZDDusxNPO3WSQ97XQ" MergeId="6013" Name="Value" Kind="InputPin" />
                    <Pin Id="AcUkFHSdH4HQI6E9B8pkAy" MergeId="6014" Name="Context" Kind="InputPin" />
                    <Pin Id="HzNDtdRFUxLLzIA5LmjKpP" MergeId="6015" Name="Widget" Kind="OutputPin" />
                  </Patch>
                  <Link Id="SQaIQbb4pprLrVxl7xx1YH" Ids="NbxFpZDDusxNPO3WSQ97XQ,RZQ8gccXnNCNnzB84cVM1D" IsHidden="true" />
                  <Link Id="Vl9SyTvkuPFQFgh0aiwmku" Ids="QjmMikf5CxzOlEFvIpoiU6,HzNDtdRFUxLLzIA5LmjKpP" IsHidden="true" />
                  <Link Id="MiKRuAgJRZ7MWv80wJqVki" Ids="AcUkFHSdH4HQI6E9B8pkAy,G2cX1Ea4tKPQJcbyFn2SAO" IsHidden="true" />
                  <Link Id="VmmYrjEYx8UL0OPhMvdEhW" Ids="UQbMfyFfelJPCJdFffEpLn,PhxWRw8wiiAMyNOl8RF4jC" />
                  <Link Id="Uu0xEItdytsQCeZCW5bS8o" Ids="IJZe0L3Xa79OhT4KgdRPWO,SfYTfzbSioJPNMYtUuGPst" />
                  <Link Id="SklmTNZBSaMMiaQ4nVfaw5" Ids="UGbg9no7OEMLo0gXNHQXF3,MTcQJS5XYldL9M756j4akl" />
                  <Link Id="AZ8Mr6RbEvZOpp7nCtL94U" Ids="RUvkdRPFgxBN7td63lqacm,QjmMikf5CxzOlEFvIpoiU6" />
                  <Link Id="NhLFXJrGSWGLkupJozWsU8" Ids="KGtFqvgNErWPIu8Kz4FCKH,NPstTaf3x2xMJ7nnUCXYZs" />
                  <Link Id="IpzUx8rEO89PCMnzMOWqLJ" Ids="JxrF2u0S0CFP69zs7lZgHr,POF2EVdSSzBOq98zgwiFh6" />
                  <Link Id="LuI0Mos6ZxZLQzcLeRe5D3" Ids="RZQ8gccXnNCNnzB84cVM1D,GRelBkUJGlCNyOTIbMxirz" />
                  <Link Id="KqvFksCnPI3MNlwJfaD1rw" Ids="MiGBi0IosokPuF8Iv85Q5l,RtdhI8lxDF7MggQMluyXBj" />
                  <Link Id="O1YW9uXFIFoP6JjxYR97sP" Ids="PytkYr6z0kUNXSZkPwoaVr,KMQlviuunVlL8H8O8ipiZx" />
                  <Link Id="P5z4v5U3KINPWrBjTgLHfO" Ids="HTnVcsWshkQQcz91HggLPN,I3fge1OwX4dNpJcyH1Wsus,KaGNSwSKipJMjZyRObg71N" />
                  <Link Id="IzrTOuKnbqHLMhVaRjSRuH" Ids="KIOgC1jAOc7PNHeyWrzBzc,P3baSfKbtZiOFAPbCwYj3E" />
                  <Link Id="GO8tpNsMZmtPMO4Z8y2ujc" Ids="GLeIh7eeDrIMZq4OQsScQD,SclQBSzVwIKQAROoPJvDOA" />
                  <Link Id="NSVgXHnsCRrPhxdRspmdLN" Ids="N5ekByX5SaQNl9i2tI9HSC,OcVgHdNeQEPOqY5I7Mokp9" />
                  <Link Id="Tbitea3zrIZNqFmxKklVu9" Ids="LXMPzsgQ2qFQBAjTMkBQnp,ETt4iZny76MNMTm0Cp7afc" />
                  <Link Id="Ug1pQCNIp9UPvsVM0IoKBl" Ids="S2dTTD4ApeGO6c7fp0PNrj,T0LOpRORYOGQIpnfCq2w0P" />
                  <Link Id="UiCf2muMPRuL9Z3aUIxHdw" Ids="MZheWTFJqKGNNHwbciGSqe,C9qDdQD3PHjLR6b5rrfeIt" />
                  <Link Id="PI4Qar5fAvxQKDkSeZsyNe" Ids="RsfqNddRIqSQJ3uFVruLLP,LqvRI3HoSuFOIyGDFfKGQi" />
                  <Link Id="QzdxkyZUH5oPxItNp4IuzK" Ids="HrU1GcIKB8INz1ST4pwKwQ,BWiXJz4od6mL2Yh1TPglCM" />
                  <Link Id="FHO9Gr5V5UELpXVy35SwlF" Ids="EnyapIG6vDBOmbPb6thh85,K9aJ7fIgSAlOlSJRok4WHX" />
                  <Link Id="Eff63zkgQSJOkaiC3aeYWb" Ids="P5kN7Apl8bjOL5RcZlTU4t,C2LZPSj7zyIMwDReJVaPxU" />
                  <Link Id="DYFu8Ynb2oqNoWGAp0u0kz" Ids="HBQ91bn3KhRM5kyDDKZyJJ,I0hcl4PnaYUN9tfcyML9bX" />
                  <Link Id="MdQ9nQC1v05QUn3U0WH5io" Ids="U4jHDJD08K6Ov80D27Khax,T7SAzTllk2YMge0sXRBvo0" />
                  <Link Id="JoWDwfvOaf9QXbKXR2bXU0" Ids="NM5nltxHnTbOVpYeTv3M3l,CGAjnRlqf8oPPF7yZlOrAz" />
                  <Link Id="LoucGzRoRIcOaAAzD8khAv" Ids="QYJWfngSD5jLY7XdKXAFL6,KcX40l6vL39NHQ04aL4ZC3" />
                  <Link Id="KKFmXDGHeeFNBkjTMzBeTY" Ids="SlJ7HlPfUFsLjAD3iUTS5o,OhsOsgGKOhIM8sb8CMij8T" />
                  <Link Id="CJlBGn4DrdHO4RHo3R45xT" Ids="O7DO5Wp3zl0LvifA2I2adb,V14DeFkjFHALafZQDVYflp" />
                  <Link Id="VUdJjGMRus1PUEb9RfCvd9" Ids="QD6iQzWWW0NLCstBnwrN1Z,CL7c2jEi5EUMmoMKhddb8c" />
                  <Link Id="CVzmxiXyccpLRz5jELNoBy" Ids="GRh4XIbCUbPNWv3mTv0Vng,M9SnT2QPZgaLQ3LoUgFr1q" />
                  <Link Id="LtDb9OMYSpXL0kvKMS4ggh" Ids="V1Pi30tVzMmOMdYCwEx40u,NQucqmpTfx6PY8OQaFwSzp" />
                </Patch>
              </Node>
            </Canvas>
            <ProcessDefinition Id="Jc04F1sWrHyMqZEEoyAi1P" IsHidden="true" />
          </Patch>
        </Node>
        <!--

    ************************ Details ************************

-->
        <Node Name="Details" Bounds="192,499" Id="Vww91dnVTImQNge7yS6efv">
          <p:NodeReference>
            <Choice Kind="ForwardDefinition" Name="Forward" />
            <CategoryReference Kind="Category" Name="Primitive" />
          </p:NodeReference>
          <p:TypeAnnotation LastCategoryFullName="OllamaSharp.Models" LastDependency="OllamaSharp.dll">
            <Choice Kind="TypeFlag" Name="Details" />
          </p:TypeAnnotation>
          <Patch Id="LDAq1HXQizdMHWMQ4wCTDi">
            <Canvas Id="CloJCG7mltNQTo2OhJQMsH" CanvasType="Group" />
            <ProcessDefinition Id="VmiTXJOCyfHMcqrZLmoLYm" IsHidden="true" />
          </Patch>
        </Node>
        <!--

    ************************ PullModel ************************

-->
        <Node Name="PullModel" Bounds="172,192" Id="UFNHh07RFTtLaN5ojTZWCX">
          <p:NodeReference>
            <Choice Kind="ContainerDefinition" Name="Process" />
            <CategoryReference Kind="Category" Name="Primitive" />
          </p:NodeReference>
          <Patch Id="Ovik5nbi8FfMEit8NgawVP">
            <Canvas Id="RhbXUvUQGP0QK1zvXbGvVm" CanvasType="Group">
              <Node Bounds="300,462,229,229" Id="T35PWCT13VHL8SniqcQlJq">
                <p:NodeReference LastCategoryFullName="Reactive.Task" LastDependency="VL.CoreLib.vl">
                  <Choice Kind="RegionFlag" Name="Region (Stateless)" Fixed="true" />
                  <Choice Kind="ProcessAppFlag" Name="ManageTask" />
                </p:NodeReference>
                <Pin Id="FLk3ylL5UsDM38UoN3TBcK" Name="Node Context" Kind="InputPin" IsHidden="true" />
                <Pin Id="Jv2pW1HTn3hPp09fyABtPm" Name="Start" Kind="InputPin" />
                <Pin Id="MwdZ62cPRKVPU2cPYYx7sG" Name="Cancel" Kind="InputPin" />
                <Pin Id="Pl9LwCKkGKGNdo3E5Gbtoq" Name="On Finished" Kind="OutputPin" />
                <Pin Id="OHOqGkpZpUBM4FLbam4MqI" Name="On Exception" Kind="OutputPin" />
                <Pin Id="P2l5ghano9XN9Ry6FzdmQl" Name="On Cancelled" Kind="OutputPin" />
                <Pin Id="TE0WlUIJ6afQL6Hba8qv3n" Name="Can Be Canceled" Kind="OutputPin" IsHidden="true" />
                <Pin Id="FwFk8QU1v1hMsEEER9E4NY" Name="Is Cancellation Requested" Kind="OutputPin" IsHidden="true" />
                <Pin Id="UcmPjNaQqQAL9ZNckzhzl1" Name="Is Running" Kind="OutputPin" />
                <Pin Id="H64ytWxc3bqMWLZuHW02uq" Name="Duration" Kind="OutputPin" />
                <Patch Id="JaxPzkHBfjkNpGQfMEERdF" Name="delegate" ManuallySortedPins="true">
                  <Pin Id="JC9tVYZ68P8PhLlwtaayfq" Name="Input" Kind="InputPin" />
                  <Pin Id="VAKzvR5aEFdNOKh1zjjZM5" Name="Result" Kind="OutputPin" />
                  <ControlPoint Id="O5J9kQSVRtfNgcZZT6V4Fj" Bounds="482,483" />
                  <ControlPoint Id="Tx4PXqXZXBNLQkId71uVSv" Bounds="362,684" />
                  <Node Bounds="360,517,125,121" Id="TVBSIL1ZjKtQF30l3R3LzI">
                    <p:NodeReference LastCategoryFullName="OllamaApiClientExtensions" LastDependency="VL.OllamaUtils.csproj">
                      <Choice Kind="RegionFlag" Name="Region (Stateless)" Fixed="true" />
                      <CategoryReference Kind="ClassType" Name="OllamaApiClientExtensions" NeedsToBeDirectParent="true" />
                      <Choice Kind="OperationCallFlag" Name="PullModel" />
                    </p:NodeReference>
                    <Pin Id="CV836BRQrZcM7hJFKmbkXa" Name="Client" Kind="InputPin" />
                    <Pin Id="CZYTIMJXeg9LsrWZiBKfWZ" Name="Model" Kind="InputPin" />
                    <Pin Id="H6gPhKYfOc6OxeHaRIZX7S" Name="Cancellation Token" Kind="InputPin" />
                    <Pin Id="I6TOedCY1JKMN1TjZrZjUU" Name="Result" Kind="OutputPin" />
                    <Patch Id="V4rvXwWiFwLQCJN5JYPIMl" Name="On Response" ManuallySortedPins="true">
                      <Pin Id="Ue3o0xXwm1INra88EnEwYK" Name="Input" Kind="InputPin" />
                      <ControlPoint Id="GwERYwQhPS5PLWT5yUSUfZ" Bounds="420,525" />
                      <Node Bounds="372,592,51,26" Id="CkGTDDaf05hOYpEBr0K6zc">
                        <p:NodeReference LastCategoryFullName="Primitive.Reference" LastDependency="VL.CoreLib.vl">
                          <Choice Kind="NodeFlag" Name="Node" Fixed="true" />
                          <CategoryReference Kind="ClassType" Name="Reference" />
                          <Choice Kind="OperationCallFlag" Name="SetData" />
                        </p:NodeReference>
                        <Pin Id="OEi5sHRfJemQIqxq9Z5A7v" Name="Input" Kind="StateInputPin" />
                        <Pin Id="KMNx5cKVML7LxT9NKEHcRX" Name="Data" Kind="InputPin" />
                        <Pin Id="BjhXDiSTEwOMlEScEGOkL2" Name="Output" Kind="StateOutputPin" />
                      </Node>
                      <Node Bounds="418,551,55,19" Id="HQa1o4sMUQ0NGzAg5PG5u5">
                        <p:NodeReference LastCategoryFullName="System.Conversion" LastDependency="VL.CoreLib.vl">
                          <Choice Kind="NodeFlag" Name="Node" Fixed="true" />
                          <Choice Kind="OperationCallFlag" Name="ToString" />
                        </p:NodeReference>
                        <Pin Id="Pwlif4iouIDMPZHSE0Y8rd" Name="Input" Kind="InputPin" />
                        <Pin Id="Pofm0XDW6PbLJHU4yTM7lK" Name="Result" Kind="OutputPin" />
                      </Node>
                    </Patch>
                  </Node>
                  <Node Bounds="360,485,78,19" Id="FvhpL8ECINSM4G7ozmTgNS">
                    <p:NodeReference LastCategoryFullName="Ollama" LastDependency="VL.Ollama.vl">
                      <Choice Kind="NodeFlag" Name="Node" Fixed="true" />
                      <Choice Kind="OperationCallFlag" Name="OllamaConfig" />
                    </p:NodeReference>
                    <Pin Id="FE99ZNxF0KKLVSyLdg9o69" Name="Force New Instance" Kind="InputPin" />
                    <Pin Id="Ebtzu2DdnhjOy1acciNCCp" Name="Uri String" Kind="InputPin" />
                    <Pin Id="UpzN3Wa58YtQEkuOH5NtTu" Name="Default Model" Kind="InputPin" />
                    <Pin Id="AaI1XEIGAZlLbzLFEjhEN7" Name="client" Kind="OutputPin" />
                  </Node>
                </Patch>
              </Node>
              <ControlPoint Id="MprkzI8thwSNv8MgZ4Sn43" Bounds="302,330" />
              <ControlPoint Id="GRRKly6zWxRMKRU9SCMMYH" Bounds="526,330" />
              <Node Bounds="300,985,65,19" Id="LitKWwF7L6bLW1eo7iBdtY">
                <p:NodeReference LastCategoryFullName="Reactive" LastDependency="VL.CoreLib.vl">
                  <Choice Kind="NodeFlag" Name="Node" Fixed="true" />
                  <FullNameCategoryReference ID="Reactive" />
                  <Choice Kind="ProcessAppFlag" Name="HoldLatest" />
                </p:NodeReference>
                <Pin Id="QMixeIDC0uuNVSUHvQx6dQ" Name="Node Context" Kind="InputPin" IsHidden="true" />
                <Pin Id="GWmmx4IWGdWNk2u8mCNRUG" Name="Initial Result" Kind="InputPin" IsHidden="true" />
                <Pin Id="LZrcL6z5ZQhOY7rvrjql6z" Name="Async Notifications" Kind="InputPin" />
                <Pin Id="HLypFj7V7gxPCzRJmc3rsh" Name="Reset" Kind="InputPin" />
                <Pin Id="FZaQWcdBKN4Mqsi2rNWozK" Name="Value" Kind="OutputPin" />
                <Pin Id="KzSwNJSpU5xLsjW89BcFlv" Name="On Data" Kind="OutputPin" />
              </Node>
              <ControlPoint Id="B1TvJeB3EgaOfJhZ1r4TlJ" Bounds="302,1036" />
              <ControlPoint Id="JI7VzzOZHh9Ou73dzNu5Kc" Bounds="757,816" />
              <ControlPoint Id="LyEbI8FlR1NL4sLhlyEwhX" Bounds="675,817" />
              <ControlPoint Id="K47NdSp8PP7LL5NI5dj2hA" Bounds="224,330" />
              <Pad Id="S9DEQ7nFeYbNsQfZRANSfT" SlotId="E2iCrYvbQyOL6AG8nRhwkm" Bounds="610,444" />
              <Node Bounds="608,386,51,26" Id="FIuZu04QtMnNpiDnONMiLw">
                <p:NodeReference LastCategoryFullName="Primitive.Reference" LastDependency="VL.CoreLib.vl">
                  <Choice Kind="NodeFlag" Name="Node" Fixed="true" />
                  <CategoryReference Kind="ClassType" Name="Reference" />
                  <Choice Kind="OperationCallFlag" Name="Create" />
                </p:NodeReference>
                <Pin Id="SgTN7vO8JTkPLLF7tMCvRF" Name="Output" Kind="StateOutputPin" />
                <Pin Id="HV9wfvDYpuxPO3122jTxSM" Name="Node Context" Kind="InputPin" IsHidden="true" />
                <Pin Id="UN3oWY3KD8ML0HN9BMv13U" Name="Data" Kind="InputPin" />
              </Node>
              <Node Bounds="608,535,51,26" Id="U98Ymh7sro0LhDN7vsX44s">
                <p:NodeReference LastCategoryFullName="Primitive.Reference" LastDependency="VL.CoreLib.vl">
                  <Choice Kind="NodeFlag" Name="Node" Fixed="true" />
                  <CategoryReference Kind="ClassType" Name="Reference" />
                  <Choice Kind="OperationCallFlag" Name="Data" />
                </p:NodeReference>
                <Pin Id="JDcGo2kTNl3NmV2qlmktoc" Name="Input" Kind="StateInputPin" />
                <Pin Id="PlrDxmXGPb8MqCKRVKQnhs" Name="Output" Kind="StateOutputPin" />
                <Pin Id="VUNYknuics9Pf05s2gJL7Y" Name="Data" Kind="OutputPin" />
              </Node>
              <Node Bounds="608,475,51,26" Id="ADH41rbe4oaOAZ1gX6hHxC">
                <p:NodeReference LastCategoryFullName="Primitive.Reference" LastDependency="VL.CoreLib.vl">
                  <Choice Kind="NodeFlag" Name="Node" Fixed="true" />
                  <CategoryReference Kind="ClassType" Name="Reference" />
                  <Choice Kind="OperationCallFlag" Name="SetData" />
                </p:NodeReference>
                <Pin Id="FgAqSeTtAwnP4kAHnSlZfy" Name="Input" Kind="StateInputPin" />
                <Pin Id="FY0cKn9yisxO2edvAUP7Rg" Name="Data" Kind="InputPin" />
                <Pin Id="OPH74KxOyTJNTZbnLzsbsw" Name="Output" Kind="StateOutputPin" />
                <Pin Id="UXuMWJFb3CXMgsfkUNsYwz" Name="Apply" Kind="InputPin" />
              </Node>
              <ControlPoint Id="O9CbhTyu9Z6QFe3WAE75GI" Bounds="656,610" />
              <Node Bounds="300,824,143,119" Id="JoFkMKhSzmKPpboO1RiHJ6">
                <p:NodeReference LastCategoryFullName="Reactive" LastDependency="VL.CoreLib.vl">
                  <Choice Kind="StatefulRegion" Name="Region (Stateful)" Fixed="true" />
                  <CategoryReference Kind="Category" Name="Reactive" NeedsToBeDirectParent="true" />
                  <Choice Kind="ProcessAppFlag" Name="ForEach" />
                </p:NodeReference>
                <Pin Id="EtoVjz6B81CQbdRzA1H3W8" Name="Node Context" Kind="InputPin" IsHidden="true" />
                <Pin Id="UvPCFNikRafP5rAgYKgiBW" Name="Messages" Kind="InputPin" />
                <Pin Id="TDmj0EpzKZYNrAsIEnOJAS" Name="Reset" Kind="InputPin" />
                <Pin Id="CEiVaYFO2a8LM3X2tsWfa7" Name="Result" Kind="OutputPin" />
                <Patch Id="AsxX0b5rmmcQHiFyEtdsjv" ManuallySortedPins="true">
                  <Patch Id="KDSHazS096rQO3BEfdFYDO" Name="Create" ManuallySortedPins="true" />
                  <Patch Id="FKtadksqaLBNZuQo6ytmPw" Name="Update" ManuallySortedPins="true">
                    <Pin Id="DRtIbD7f3iXL1oBm7fdVxX" Name="Input 1" Kind="InputPin" />
                    <Pin Id="IXQ7oecmMwoP8UnbehEdfZ" Name="Output" Kind="OutputPin" />
                  </Patch>
                  <ControlPoint Id="Thcck10cu9OOiYziCARSvB" Bounds="366,832" />
                  <ControlPoint Id="IbqSmsFffBuNOBZlrNluxI" Bounds="366,936" />
                  <Node Bounds="352,849,79,62" Id="C6flBqeHAI2MKX7mZFNHUB">
                    <p:NodeReference LastCategoryFullName="Primitive" LastDependency="Builtin">
                      <Choice Kind="StatefulRegion" Name="Region (Stateful)" Fixed="true" />
                      <CategoryReference Kind="Category" Name="Primitive" />
                      <Choice Kind="ApplicationStatefulRegion" Name="ForEach" />
                    </p:NodeReference>
                    <Pin Id="J95sEWYgO3CNMqovBCyNt3" Name="Break" Kind="OutputPin" />
                    <Patch Id="VszY1cR42iqM8i64Gam2TT" ManuallySortedPins="true">
                      <Patch Id="BKK5CkzPTseLHPtU6gw5EN" Name="Create" ManuallySortedPins="true" />
                      <Patch Id="S5A0CGUVRXYPQRuxFvqanX" Name="Update" ManuallySortedPins="true" />
                      <Patch Id="Ly3XTTMmdJ2L48o2c6aq43" Name="Dispose" ManuallySortedPins="true" />
                      <Node Bounds="364,872,55,19" Id="HdAuv5N0vPWM4Di11j59s1">
                        <p:NodeReference LastCategoryFullName="System.Conversion" LastDependency="VL.CoreLib.vl">
                          <Choice Kind="NodeFlag" Name="Node" Fixed="true" />
                          <Choice Kind="OperationCallFlag" Name="ToString" />
                        </p:NodeReference>
                        <Pin Id="RyVHLkjCnb6L4LCehkUPAf" Name="Input" Kind="InputPin" />
                        <Pin Id="JeEnBbBwkXxPFWptLnhqaC" Name="Result" Kind="OutputPin" />
                      </Node>
                    </Patch>
                    <ControlPoint Id="Kt6o9UFLZdhNdwbpbn8OvJ" Bounds="366,855" Alignment="Top" />
                    <ControlPoint Id="F2c73HNUAkAOk5UhSsAuJk" Bounds="366,905" Alignment="Bottom" />
                  </Node>
                </Patch>
              </Node>
              <!--

    ************************ ToString (Internal) ************************

-->
              <Node Name="ToString (Internal)" Bounds="875,381,254,255" Id="BFSjBG2yjMLPYRNr86fxj2">
                <p:NodeReference>
                  <Choice Kind="OperationDefinition" />
                </p:NodeReference>
                <Patch Id="GZ5UOCduAn1P5o2chTovAB">
                  <Node Bounds="887,414,85,26" Id="NkLs4vRzvcrMdfIMfM5YxO">
                    <p:NodeReference LastCategoryFullName="OllamaSharp.Models.PullModelResponse" LastDependency="OllamaSharp.dll">
                      <Choice Kind="NodeFlag" Name="Node" Fixed="true" />
                      <CategoryReference Kind="AssemblyCategory" Name="PullModelResponse" />
                      <Choice Kind="OperationCallFlag" Name="Status" />
                    </p:NodeReference>
                    <Pin Id="NusO3JXeGVBNesfDkjBly0" Name="Input" Kind="StateInputPin" />
                    <Pin Id="QyRGsHDKsGcOtDJYCQk4NP" Name="Output" Kind="StateOutputPin" />
                    <Pin Id="OoVkYqbZzojMsx8FTi4vHw" Name="Status" Kind="OutputPin" />
                  </Node>
                  <Node Bounds="887,453,129,26" Id="EJ9S3jRf0lKL3mp4zd8ON7">
                    <p:NodeReference LastCategoryFullName="OllamaSharp.Models.PullModelResponse" LastDependency="OllamaSharp.dll">
                      <Choice Kind="NodeFlag" Name="Node" Fixed="true" />
                      <CategoryReference Kind="AssemblyCategory" Name="PullModelResponse" />
                      <Choice Kind="OperationCallFlag" Name="Percent" />
                    </p:NodeReference>
                    <Pin Id="HwuwWIg3VAlPBoJZUrHXYQ" Name="Input" Kind="StateInputPin" />
                    <Pin Id="As3jrdoH036Osf0bXvCk8L" Name="Output" Kind="StateOutputPin" />
                    <Pin Id="L8kt8Busl04OX8bnEgxY3y" Name="Percent" Kind="OutputPin" />
                  </Node>
                  <Node Bounds="1011,527,55,19" Id="EAIwqbrD4LAPfkcYvSX2xO">
                    <p:NodeReference LastCategoryFullName="System.Conversion" LastDependency="VL.CoreLib.vl">
                      <Choice Kind="NodeFlag" Name="Node" Fixed="true" />
                      <Choice Kind="OperationCallFlag" Name="ToString (Format)" />
                    </p:NodeReference>
                    <Pin Id="FNk9jXWT025PKdgxF7eCZ5" Name="Input" Kind="InputPin" />
                    <Pin Id="RzW3fqfVqqzOYdUW6nYfO8" Name="Format" Kind="InputPin" />
                    <Pin Id="CUJ57B6kTJvMKZk3qo0Gbp" Name="Result" Kind="OutputPin" />
                  </Node>
                  <Pad Id="D7tEbeXrZTtNC2NSiuFIyT" Comment="" Bounds="1063,513,35,15" ShowValueBox="true" isIOBox="true" Value="p1">
                    <p:TypeAnnotation LastCategoryFullName="Primitive" LastDependency="VL.CoreLib.vl">
                      <Choice Kind="TypeFlag" Name="String" />
                    </p:TypeAnnotation>
                  </Pad>
                  <Node Bounds="1011,487,25,19" Id="IUMCEbcNcUGL9QZNgLeaZg">
                    <p:NodeReference LastCategoryFullName="Math" LastDependency="VL.CoreLib.vl">
                      <Choice Kind="NodeFlag" Name="Node" Fixed="true" />
                      <Choice Kind="OperationCallFlag" Name="/" />
                    </p:NodeReference>
                    <Pin Id="MniZKENmHMhP2gCWH1lns1" Name="Input" Kind="InputPin" />
                    <Pin Id="CV4gKoraUOsOXOlvta1WHO" Name="Input 2" Kind="InputPin" DefaultValue="100" />
                    <Pin Id="TRJUqrVp7l8LOqiQcCkTcF" Name="Output" Kind="OutputPin" />
                  </Node>
                  <Node Bounds="966,553,72,19" Id="CGk4JY3Ym4oOVPmuJRVv6R">
                    <p:NodeReference LastCategoryFullName="Math" LastDependency="VL.CoreLib.vl">
                      <Choice Kind="NodeFlag" Name="Node" Fixed="true" />
                      <Choice Kind="OperationCallFlag" Name="+" />
                    </p:NodeReference>
                    <Pin Id="Njaeuu01U0MMqqA3oFbtDR" Name="Input" Kind="InputPin" />
                    <Pin Id="TxYv1CWC48UPwi4yRJfatC" Name="Input 2" Kind="InputPin" DefaultValue=" (" />
                    <Pin Id="BU0nRUZijEHN95ymOPDxki" Name="Output" Kind="OutputPin" />
                    <Pin Id="Req7tFA9x25MkRcmq7SzLm" Name="Input 3" Kind="InputPin" />
                    <Pin Id="BaWkhbqwMptQIwLVDUtULK" Name="Input 4" Kind="InputPin" DefaultValue=")" />
                  </Node>
                  <Link Id="Cy04jxoUYFxLsJq38dJXlK" Ids="QyRGsHDKsGcOtDJYCQk4NP,HwuwWIg3VAlPBoJZUrHXYQ" />
                  <Link Id="Fjp9tQAPZGjPYixIbuXW1B" Ids="D7tEbeXrZTtNC2NSiuFIyT,RzW3fqfVqqzOYdUW6nYfO8" />
                  <Link Id="B8baOLhaUz6LiVGaneST4b" Ids="TRJUqrVp7l8LOqiQcCkTcF,FNk9jXWT025PKdgxF7eCZ5" />
                  <Link Id="AiXLMfkeAJwLOzypzfGF42" Ids="L8kt8Busl04OX8bnEgxY3y,MniZKENmHMhP2gCWH1lns1" />
                  <Link Id="NaaT7xXgwQVOHfnOwxpjAj" Ids="OoVkYqbZzojMsx8FTi4vHw,Njaeuu01U0MMqqA3oFbtDR" />
                  <Link Id="AOOE1zftpA5OdBaQiIf4Wv" Ids="CUJ57B6kTJvMKZk3qo0Gbp,Req7tFA9x25MkRcmq7SzLm" />
                  <ControlPoint Id="A7hA2UaTlG4PtZra12NRiW" Bounds="889,399" />
                  <Link Id="AVtzgCeE5vIQAmzcMAQ85k" Ids="A7hA2UaTlG4PtZra12NRiW,NusO3JXeGVBNesfDkjBly0" />
                  <Pin Id="FXQoyVvtXGUM2fK92BTFS8" Name="Input" Kind="InputPin" />
                  <Link Id="PUiHCv0JB6eOtyl5g0U8BT" Ids="FXQoyVvtXGUM2fK92BTFS8,A7hA2UaTlG4PtZra12NRiW" IsHidden="true" />
                  <ControlPoint Id="DwgCSB2xVkLNWDDwAuAiGs" Bounds="968,619" />
                  <Link Id="NO9ZfN1trpjNQ2ShvMBv1J" Ids="BU0nRUZijEHN95ymOPDxki,DwgCSB2xVkLNWDDwAuAiGs" />
                  <Pin Id="GCtROLBnVrLP1eFWNBAp0E" Name="Result" Kind="OutputPin" />
                  <Link Id="Fcav95AvaC6OR1S3VcWWXp" Ids="DwgCSB2xVkLNWDDwAuAiGs,GCtROLBnVrLP1eFWNBAp0E" IsHidden="true" />
                </Patch>
              </Node>
              <ControlPoint Id="D8gbohylPj6OSdoaRpayYq" Bounds="656,451" />
              <Node Bounds="356,739,33,19" Id="F8OwJSvILafMuihnBarsc2">
                <p:NodeReference LastCategoryFullName="Ollama.Utils" LastDependency="VL.Ollama.vl">
                  <Choice Kind="NodeFlag" Name="Node" Fixed="true" />
                  <Choice Kind="ProcessAppFlag" Name="Log" />
                </p:NodeReference>
                <Pin Id="JdUg5issJHWOKqWct2cuKl" Name="Node Context" Kind="InputPin" IsHidden="true" />
                <Pin Id="Jh81EZqvTKBLz1qS0uPpFz" Name="E" Kind="InputPin" />
                <Pin Id="Iixm8fVVW6cO4JVhkE14t6" Name="C" Kind="InputPin" />
              </Node>
              <ControlPoint Id="NvprHdI7EQSNzL4LFS38yr" Bounds="362,959" />
            </Canvas>
            <Patch Id="JRI3FPmozvcL1zimZxinGE" Name="Create" ParticipatingElements="PavuPiK0Vi1PIuOANSiNWB" />
            <Patch Id="SOkDMU8iFOiOy6HXy8fQud" Name="Update">
              <Pin Id="IAOiVKKTcsgL1QFNTWqOda" Name="Model" Kind="InputPin" />
              <Pin Id="C0r5M1JZSeYQA8DF2lNGse" Name="Start" Kind="InputPin" />
              <Pin Id="UrJUcicIYPDLfkJz5yPn2v" Name="Cancel" Kind="InputPin" Visibility="Optional" />
              <Pin Id="QvNzZ6k8lwzMzE9SdPSvkP" Name="Result" Kind="OutputPin" />
              <Pin Id="PpHxmDrgHQDOf0LY3F3egI" Name="streaming response" Kind="OutputPin" />
              <Pin Id="Dq2UAa8ebeAO94nbjNakj6" Name="Is Running" Kind="OutputPin" Visibility="Optional" />
              <Pin Id="PIibgDIID9PQapQq1pB3qe" Name="Duration" Kind="OutputPin" Visibility="Optional" />
            </Patch>
            <ProcessDefinition Id="CyFq2ICH6YuPdVdgzbQ4wU">
              <Fragment Id="VVewDoklEqyPBOyeBuXR33" Patch="JRI3FPmozvcL1zimZxinGE" Enabled="true" />
              <Fragment Id="VMYijklSacWLuUY9iFlIXL" Patch="SOkDMU8iFOiOy6HXy8fQud" Enabled="true" />
              <Fragment Id="DNHbKDGXiSgMuspdL4hXOc" Patch="BFSjBG2yjMLPYRNr86fxj2" />
            </ProcessDefinition>
            <Link Id="LmB3mcJLzb2PYqlqoJqPMt" Ids="JC9tVYZ68P8PhLlwtaayfq,O5J9kQSVRtfNgcZZT6V4Fj" IsHidden="true" />
            <Link Id="BLfSvuEIJuBLFb2eeyIDsC" Ids="Tx4PXqXZXBNLQkId71uVSv,VAKzvR5aEFdNOKh1zjjZM5" IsHidden="true" />
            <Link Id="N94sMuNmBOBOL1z1d78Chn" Ids="C0r5M1JZSeYQA8DF2lNGse,MprkzI8thwSNv8MgZ4Sn43" IsHidden="true" />
            <Link Id="R0OCPFb7m0ZPRXPEM1BSix" Ids="UrJUcicIYPDLfkJz5yPn2v,GRRKly6zWxRMKRU9SCMMYH" IsHidden="true" />
            <Link Id="Eiv2bzJWmnAQLrdlmSyoGl" Ids="FZaQWcdBKN4Mqsi2rNWozK,B1TvJeB3EgaOfJhZ1r4TlJ" />
            <Link Id="FXGTaoImIPuPwVzDGwHkKr" Ids="B1TvJeB3EgaOfJhZ1r4TlJ,QvNzZ6k8lwzMzE9SdPSvkP" IsHidden="true" />
            <Link Id="DIjQZ8UJESkLOXsxOGdLqj" Ids="H64ytWxc3bqMWLZuHW02uq,JI7VzzOZHh9Ou73dzNu5Kc" />
            <Link Id="Pkoa7D2mHnwOgCdDQx5u4E" Ids="JI7VzzOZHh9Ou73dzNu5Kc,PIibgDIID9PQapQq1pB3qe" IsHidden="true" />
            <Link Id="F1s3mnl4UiIMj7Si8hbsQP" Ids="UcmPjNaQqQAL9ZNckzhzl1,LyEbI8FlR1NL4sLhlyEwhX" />
            <Link Id="K7w4zYdUGmMLuGOWdLAJEy" Ids="LyEbI8FlR1NL4sLhlyEwhX,Dq2UAa8ebeAO94nbjNakj6" IsHidden="true" />
            <Link Id="AS4QT6dR0PPMVCut6XaHvr" Ids="IAOiVKKTcsgL1QFNTWqOda,K47NdSp8PP7LL5NI5dj2hA" IsHidden="true" />
            <Link Id="VYv8DxbZALRMZdRQ3hQagD" Ids="Ue3o0xXwm1INra88EnEwYK,GwERYwQhPS5PLWT5yUSUfZ" IsHidden="true" />
            <Link Id="FfaJ7bXSVyZMrO3wMUY8ds" Ids="K47NdSp8PP7LL5NI5dj2hA,CZYTIMJXeg9LsrWZiBKfWZ" />
            <Link Id="GhkSNSjqTMyPHklvvXb8A1" Ids="O5J9kQSVRtfNgcZZT6V4Fj,H6gPhKYfOc6OxeHaRIZX7S" />
            <Link Id="FnOj6IWdhqcLLP7GzSZW1d" Ids="I6TOedCY1JKMN1TjZrZjUU,Tx4PXqXZXBNLQkId71uVSv" />
            <Slot Id="E2iCrYvbQyOL6AG8nRhwkm" Name="r" />
            <Link Id="PavuPiK0Vi1PIuOANSiNWB" Ids="SgTN7vO8JTkPLLF7tMCvRF,S9DEQ7nFeYbNsQfZRANSfT" />
            <Link Id="UzLwz5H5wJZN68WCx46wYu" Ids="S9DEQ7nFeYbNsQfZRANSfT,FgAqSeTtAwnP4kAHnSlZfy" />
            <Link Id="BZr66vnKiACNyaRHnxdyYG" Ids="OPH74KxOyTJNTZbnLzsbsw,JDcGo2kTNl3NmV2qlmktoc" />
            <Link Id="DzCYKyOV3IIM3PCp0ErpaN" Ids="VUNYknuics9Pf05s2gJL7Y,O9CbhTyu9Z6QFe3WAE75GI" />
            <Link Id="Aj0Wkc81F0IMHeWHJqGpKs" Ids="O9CbhTyu9Z6QFe3WAE75GI,PpHxmDrgHQDOf0LY3F3egI" IsHidden="true" />
            <Link Id="IWM1hAaflNjPURsmqCFgx2" Ids="PlrDxmXGPb8MqCKRVKQnhs,OEi5sHRfJemQIqxq9Z5A7v" />
            <Link Id="FLqklgkAsU5NV1HPDLftEG" Ids="DRtIbD7f3iXL1oBm7fdVxX,Thcck10cu9OOiYziCARSvB" IsHidden="true" />
            <Link Id="Daf37ZCZSGPQZ39ZQTb8Qd" Ids="IbqSmsFffBuNOBZlrNluxI,IXQ7oecmMwoP8UnbehEdfZ" IsHidden="true" />
            <Link Id="GS6faRmET9TNzwfSYZ8cii" Ids="Pl9LwCKkGKGNdo3E5Gbtoq,UvPCFNikRafP5rAgYKgiBW" />
            <Link Id="FS8Hg3YWPO2OHO0I4gdZSx" Ids="GwERYwQhPS5PLWT5yUSUfZ,Pwlif4iouIDMPZHSE0Y8rd" />
            <Link Id="KycuhQG92DFOK7V5QMRrET" Ids="Pofm0XDW6PbLJHU4yTM7lK,KMNx5cKVML7LxT9NKEHcRX" />
            <Link Id="NJhMuGXrPA3OUTBBKKy5EO" Ids="Kt6o9UFLZdhNdwbpbn8OvJ,RyVHLkjCnb6L4LCehkUPAf" />
            <Link Id="JEJ3if0Pfo2L0hErL0AaVr" Ids="Thcck10cu9OOiYziCARSvB,Kt6o9UFLZdhNdwbpbn8OvJ" />
            <Link Id="CvFahqNtSKyPWOhSiylRsV" Ids="JeEnBbBwkXxPFWptLnhqaC,F2c73HNUAkAOk5UhSsAuJk" />
            <Link Id="M8uuHVCmS1dQJHbbHV3Vhp" Ids="F2c73HNUAkAOk5UhSsAuJk,IbqSmsFffBuNOBZlrNluxI" />
            <Link Id="SWvygAEJ1WuQKpYGNiJjhU" Ids="CEiVaYFO2a8LM3X2tsWfa7,LZrcL6z5ZQhOY7rvrjql6z" />
            <Link Id="SeUQVNdj794NjkbD8KKF8e" Ids="AaI1XEIGAZlLbzLFEjhEN7,CV836BRQrZcM7hJFKmbkXa" />
            <Link Id="QFitBAK7PKUO5zX5Gdw9eY" Ids="C0r5M1JZSeYQA8DF2lNGse,D8gbohylPj6OSdoaRpayYq" IsHidden="true" />
            <Link Id="Sd0xhBqQC7vPrbtPMXVZLz" Ids="D8gbohylPj6OSdoaRpayYq,UXuMWJFb3CXMgsfkUNsYwz" />
            <Link Id="SEkLLZpyGEWLht0B9aIEM8" Ids="MprkzI8thwSNv8MgZ4Sn43,Jv2pW1HTn3hPp09fyABtPm" />
            <Link Id="Cldz45EVEFMMwBvcfgECMC" Ids="GRRKly6zWxRMKRU9SCMMYH,MwdZ62cPRKVPU2cPYYx7sG" />
            <Link Id="RE2tV47IrrAOmGZcJhICqB" Ids="OHOqGkpZpUBM4FLbam4MqI,Jh81EZqvTKBLz1qS0uPpFz" />
            <Link Id="Re65fevkqWBNeC0Ncvtah7" Ids="P2l5ghano9XN9Ry6FzdmQl,Iixm8fVVW6cO4JVhkE14t6" />
            <Link Id="Q69n0mljyGWP8niixqMDsS" Ids="C0r5M1JZSeYQA8DF2lNGse,NvprHdI7EQSNzL4LFS38yr" IsHidden="true" />
            <Link Id="KTnFNdTTYRLNMiZqMx3rhU" Ids="NvprHdI7EQSNzL4LFS38yr,HLypFj7V7gxPCzRJmc3rsh" />
          </Patch>
        </Node>
        <!--

    ************************ DeleteModel ************************

-->
        <Node Name="DeleteModel" Bounds="172,240" Id="ASY4Ip0vtpBNJTj2AX4DBW">
          <p:NodeReference>
            <Choice Kind="ContainerDefinition" Name="Process" />
            <CategoryReference Kind="Category" Name="Primitive" />
          </p:NodeReference>
          <Patch Id="GSU1TEHAKgvOLhiNhEavY5">
            <Canvas Id="LnR2SwYLBKtPgh3W9n6CYY" CanvasType="Group">
              <Node Bounds="348,423,129,150" Id="C23ajYs9LSiM9ob5Kookfg">
                <p:NodeReference LastCategoryFullName="Reactive.Task" LastDependency="VL.CoreLib.vl">
                  <Choice Kind="RegionFlag" Name="Region (Stateless)" Fixed="true" />
                  <Choice Kind="ProcessAppFlag" Name="ManageTask (NonGeneric)" />
                </p:NodeReference>
                <Pin Id="CSmkvIfqlBVPvGCOus2pVB" Name="Node Context" Kind="InputPin" IsHidden="true" />
                <Pin Id="U1hStAOZR0XPgBONW9oTsg" Name="Start" Kind="InputPin" />
                <Pin Id="BDpNTeY95FPLH1wwZZ1blw" Name="Cancel" Kind="InputPin" />
                <Pin Id="Fms4nkEFBYcQNRBRRk4XrR" Name="On Finished" Kind="OutputPin" />
                <Pin Id="O8WPWRQ5ujCQcpA8tNbrAT" Name="On Exception" Kind="OutputPin" />
                <Pin Id="Ovbu1GUtpFTNa6RaEOPFop" Name="On Cancelled" Kind="OutputPin" />
                <Pin Id="P4yMUJZByptQUuh2oCVoB1" Name="Can Be Canceled" Kind="OutputPin" IsHidden="true" />
                <Pin Id="UPMbXeCqbKbOMq4rtMVrKk" Name="Is Cancellation Requested" Kind="OutputPin" IsHidden="true" />
                <Pin Id="TMl1F0c1z6dNJWTxYSVt4W" Name="Is Running" Kind="OutputPin" />
                <Pin Id="H9Gxx7CPnnwNsBrK3R2fmn" Name="Duration" Kind="OutputPin" />
                <Patch Id="EAqBYwspBJaOT1hk3CcLsZ" Name="delegate" ManuallySortedPins="true">
                  <Pin Id="E1MQ0l4H78sNCYIHWoroDM" Name="Input" Kind="InputPin" />
                  <Pin Id="FaAJ8SvqEJjOgOy6uXa4US" Name="Result" Kind="OutputPin" />
                  <ControlPoint Id="G17iF3RYLm0N35gL5wvVox" Bounds="430,495" />
                  <ControlPoint Id="Pb26vLWasPIPdDDoYE1NCe" Bounds="362,566" />
                  <Node Bounds="360,522,73,19" Id="FHScjwFscuKLSRqw9G370d">
                    <p:NodeReference LastCategoryFullName="OllamaApiClientExtensions" LastDependency="VL.OllamaUtils.csproj">
                      <Choice Kind="NodeFlag" Name="Node" Fixed="true" />
                      <CategoryReference Kind="ClassType" Name="OllamaApiClientExtensions" NeedsToBeDirectParent="true" />
                      <Choice Kind="OperationCallFlag" Name="DeleteModel" />
                    </p:NodeReference>
                    <Pin Id="C8no1JvYDQEMoF9GVztvRo" Name="Client" Kind="InputPin" />
                    <Pin Id="QfZtFXYVGOXNTn6d2dy9O4" Name="Model" Kind="InputPin" />
                    <Pin Id="BGMWWIxAbFdMVqWs1ohXkv" Name="Cancellation Token" Kind="InputPin" />
                    <Pin Id="KkSnOhNbKiMONTiOvivlab" Name="Result" Kind="OutputPin" />
                  </Node>
                  <Node Bounds="360,446,78,19" Id="Pv7HFXFEfHHNWImjzcNvnp">
                    <p:NodeReference LastCategoryFullName="Ollama" LastDependency="VL.Ollama.vl">
                      <Choice Kind="NodeFlag" Name="Node" Fixed="true" />
                      <Choice Kind="OperationCallFlag" Name="OllamaConfig" />
                    </p:NodeReference>
                    <Pin Id="J0xQn6uMP55N11sGLJBnES" Name="Force New Instance" Kind="InputPin" />
                    <Pin Id="Ln171ZyTmSvOUJaa5UYlFB" Name="Uri String" Kind="InputPin" />
                    <Pin Id="C09bkIZiD6wOdizhExCAqI" Name="Default Model" Kind="InputPin" />
                    <Pin Id="ACQHc0DKsoCOaiu8P6GNDx" Name="client" Kind="OutputPin" />
                  </Node>
                </Patch>
              </Node>
              <ControlPoint Id="JNFmXR6pkwjMeo3xh0Kswm" Bounds="350,383" />
              <ControlPoint Id="MieVn0W6JDYNYUk1muabEt" Bounds="474,378" />
              <Node Bounds="348,695,65,19" Id="Krkow6T8860NSadnbLLTrW">
                <p:NodeReference LastCategoryFullName="Reactive" LastDependency="VL.CoreLib.vl">
                  <Choice Kind="NodeFlag" Name="Node" Fixed="true" />
                  <FullNameCategoryReference ID="Reactive" />
                  <Choice Kind="ProcessAppFlag" Name="HoldLatest" />
                </p:NodeReference>
                <Pin Id="TWA3aZJcVzIQBvsdqz1xzP" Name="Node Context" Kind="InputPin" IsHidden="true" />
                <Pin Id="TIJ2jj7ngUfLlnv2osTcYf" Name="Initial Result" Kind="InputPin" IsHidden="true" />
                <Pin Id="MMgctE7XCjNMfhTS3WYKrI" Name="Async Notifications" Kind="InputPin" />
                <Pin Id="Eeb9UXcCoSDN52cIvWQ90h" Name="Reset" Kind="InputPin" />
                <Pin Id="JijOKQaEJAkQFfTAm1I4Fg" Name="Value" Kind="OutputPin" />
                <Pin Id="Cc1JRfUe5E7MBn3vhbwQPZ" Name="On Data" Kind="OutputPin" />
              </Node>
              <ControlPoint Id="Fb1P6HlwV51OgLo1QmiGsS" Bounds="474,607" />
              <ControlPoint Id="F2LIeR363etO6EewDnuE3B" Bounds="443,637" />
              <ControlPoint Id="BytCWXR6EeULPZXsh4NLIW" Bounds="274,469" />
              <ControlPoint Id="E0dIVGWrudFPFPxTew7qQO" Bounds="410,739" />
              <Node Bounds="379,599,33,19" Id="BwCzM7KIm2fNVtynEN226n">
                <p:NodeReference LastCategoryFullName="Ollama.Utils" LastDependency="VL.Ollama.vl">
                  <Choice Kind="NodeFlag" Name="Node" Fixed="true" />
                  <Choice Kind="ProcessAppFlag" Name="Log" />
                </p:NodeReference>
                <Pin Id="PGSJVdqGZ7LOMIWtoVqxfB" Name="Node Context" Kind="InputPin" IsHidden="true" />
                <Pin Id="MSF3enarAsxLuzsrMpHavP" Name="E" Kind="InputPin" />
                <Pin Id="PF1fXcXBzR9LjxgoaG65rB" Name="C" Kind="InputPin" />
              </Node>
              <ControlPoint Id="PdbCxBDKufUOAKEmpTCrhf" Bounds="410,677" />
            </Canvas>
            <Patch Id="Cc8VPo6DH7XMecqy0bI8db" Name="Create" />
            <Patch Id="VWy7rd5fW0cNzBKDrNcc7j" Name="Update">
              <Pin Id="CDNEBVb8s6eNUp1Q0pfbuC" Name="Model" Kind="InputPin" />
              <Pin Id="KJ5RlAXuT2mMteOSbtr6Uz" Name="Start" Kind="InputPin" />
              <Pin Id="MukNtuTspLlNv7jjJEjE0W" Name="Cancel" Kind="InputPin" Visibility="Optional" />
              <Pin Id="QmNc0VltZXIPtgTntD5I69" Name="Done" Kind="OutputPin" />
              <Pin Id="DLTc2aZ9uTIMVAPgdTlHiq" Name="Is Running" Kind="OutputPin" Visibility="Optional" />
              <Pin Id="SI7l8Yj8o09O9WziwlSZvq" Name="Duration" Kind="OutputPin" Visibility="Optional" />
            </Patch>
            <ProcessDefinition Id="QBONtsxI1muLwz30wgKDUP">
              <Fragment Id="S6x12XoZOdzLO6WphSsGz5" Patch="Cc8VPo6DH7XMecqy0bI8db" Enabled="true" />
              <Fragment Id="NeaIgH7cAiYLe7NWSgiyZ2" Patch="VWy7rd5fW0cNzBKDrNcc7j" Enabled="true" />
            </ProcessDefinition>
            <Link Id="BWHvt8YZXYqO9hhm8wGtl3" Ids="E1MQ0l4H78sNCYIHWoroDM,G17iF3RYLm0N35gL5wvVox" IsHidden="true" />
            <Link Id="TUpDaSwLdiqPUzvAX2z1Jd" Ids="Pb26vLWasPIPdDDoYE1NCe,FaAJ8SvqEJjOgOy6uXa4US" IsHidden="true" />
            <Link Id="NeKzWKgH7kiNJRWesx7HWT" Ids="KJ5RlAXuT2mMteOSbtr6Uz,JNFmXR6pkwjMeo3xh0Kswm" IsHidden="true" />
            <Link Id="NRnlMvMUlD9LELclgwOf3G" Ids="MukNtuTspLlNv7jjJEjE0W,MieVn0W6JDYNYUk1muabEt" IsHidden="true" />
            <Link Id="DzwE7cWoWOwPRK31GrVarE" Ids="H9Gxx7CPnnwNsBrK3R2fmn,Fb1P6HlwV51OgLo1QmiGsS" />
            <Link Id="Fpwk5716cOZM0Szg5UVUS6" Ids="Fb1P6HlwV51OgLo1QmiGsS,SI7l8Yj8o09O9WziwlSZvq" IsHidden="true" />
            <Link Id="I8Ovj55J9YfNSMN7TQ0jUE" Ids="TMl1F0c1z6dNJWTxYSVt4W,F2LIeR363etO6EewDnuE3B" />
            <Link Id="D6d8jScLsLJOJ0bCGGYeQl" Ids="F2LIeR363etO6EewDnuE3B,DLTc2aZ9uTIMVAPgdTlHiq" IsHidden="true" />
            <Link Id="BlLZRzLI3vyObBaTvLAI6Y" Ids="CDNEBVb8s6eNUp1Q0pfbuC,BytCWXR6EeULPZXsh4NLIW" IsHidden="true" />
            <Link Id="AImdCicoaGpMlX31LDdAqS" Ids="BytCWXR6EeULPZXsh4NLIW,QfZtFXYVGOXNTn6d2dy9O4" />
            <Link Id="HHe1BFYjjdsOeKW2kh2KXe" Ids="G17iF3RYLm0N35gL5wvVox,BGMWWIxAbFdMVqWs1ohXkv" />
            <Link Id="BfSa2kobvxFPcZfzWPfoKl" Ids="KkSnOhNbKiMONTiOvivlab,Pb26vLWasPIPdDDoYE1NCe" />
            <Link Id="BxbEEhGyQBWPQHViSxgZIS" Ids="Fms4nkEFBYcQNRBRRk4XrR,MMgctE7XCjNMfhTS3WYKrI" />
            <Link Id="JBxQgmoL4hGOqJjulHDFOp" Ids="Cc1JRfUe5E7MBn3vhbwQPZ,E0dIVGWrudFPFPxTew7qQO" />
            <Link Id="Ei7ohbOZvS1PlFdlMFG0AE" Ids="E0dIVGWrudFPFPxTew7qQO,QmNc0VltZXIPtgTntD5I69" IsHidden="true" />
            <Link Id="H1oRiWOMwLfMfs9OGkoe41" Ids="ACQHc0DKsoCOaiu8P6GNDx,C8no1JvYDQEMoF9GVztvRo" />
            <Link Id="PM1yqDR6uZjO1CMLRvVm3J" Ids="JNFmXR6pkwjMeo3xh0Kswm,U1hStAOZR0XPgBONW9oTsg" />
            <Link Id="V1VHgXP6nIBO4WrVkA7FmS" Ids="MieVn0W6JDYNYUk1muabEt,BDpNTeY95FPLH1wwZZ1blw" />
            <Link Id="MoQcszz5UMLNUPZq3ukXTN" Ids="O8WPWRQ5ujCQcpA8tNbrAT,MSF3enarAsxLuzsrMpHavP" />
            <Link Id="FXZxtIz412wLO4vaUg7iHM" Ids="Ovbu1GUtpFTNa6RaEOPFop,PF1fXcXBzR9LjxgoaG65rB" />
            <Link Id="TmkuNB1thHKPDSLhIOxTwa" Ids="KJ5RlAXuT2mMteOSbtr6Uz,PdbCxBDKufUOAKEmpTCrhf" IsHidden="true" />
            <Link Id="B7z1qwMliI0OYaorlfSz9M" Ids="PdbCxBDKufUOAKEmpTCrhf,Eeb9UXcCoSDN52cIvWQ90h" />
          </Patch>
        </Node>
        <!--

    ************************ ShowInformation ************************

-->
        <Node Name="ShowInformation" Bounds="172,288" Id="S0K8chcG6QUOK07unXKKVV">
          <p:NodeReference>
            <Choice Kind="ContainerDefinition" Name="Process" />
            <CategoryReference Kind="Category" Name="Primitive" />
          </p:NodeReference>
          <Patch Id="NAQbBaLgJIFNiZy4o0JbX3">
            <Canvas Id="JwAI4NHbPVBP1ohS3S3FF0" CanvasType="Group">
              <Node Bounds="255,259,168,102" Id="RD1HcBVtyqGLhJaxKSt39S">
                <p:NodeReference LastCategoryFullName="Reactive.Task" LastDependency="VL.CoreLib.vl">
                  <Choice Kind="RegionFlag" Name="Region (Stateless)" Fixed="true" />
                  <Choice Kind="ProcessAppFlag" Name="ManageTask" />
                </p:NodeReference>
                <Pin Id="MxZNtpJwvT6N01tmzjNMaG" Name="Node Context" Kind="InputPin" IsHidden="true" />
                <Pin Id="Jy4RPCef93VO6RurvJDmeF" Name="Start" Kind="InputPin" />
                <Pin Id="BVkIkU54JDTOb2hUzQlwps" Name="Cancel" Kind="InputPin" />
                <Pin Id="GWI5efUAyIsNMiwGgeeJFe" Name="On Finished" Kind="OutputPin" />
                <Pin Id="UsoyLTXBywQNMOgMkDc1Hc" Name="On Exception" Kind="OutputPin" />
                <Pin Id="EwGuZdoOauIOtA2eSpzASa" Name="On Cancelled" Kind="OutputPin" />
                <Pin Id="AqIKwqxZ8iaNJACPzj3BTN" Name="Can Be Canceled" Kind="OutputPin" IsHidden="true" />
                <Pin Id="Tfz8ZxL90OrPWilNhFPiSH" Name="Is Cancellation Requested" Kind="OutputPin" IsHidden="true" />
                <Pin Id="QjsX5RSKnVrLs45iYAkDzP" Name="Is Running" Kind="OutputPin" />
                <Pin Id="EYiTEr7hJikPsU7j68169M" Name="Duration" Kind="OutputPin" />
                <Patch Id="Nea6oiYxHi3ONLEv44wkAe" Name="delegate" ManuallySortedPins="true">
                  <Pin Id="VceigjuQynUMY0H83JFHxM" Name="Input" Kind="InputPin" />
                  <Pin Id="IKvJYsxXumAPdwO6yBLCRr" Name="Result" Kind="OutputPin" />
                  <ControlPoint Id="VaaC0pNRcCzN1Li2fXlK04" Bounds="376,277" />
                  <ControlPoint Id="Sv3VSXBPYdsNuKhpfenag3" Bounds="269,354" />
                  <Node Bounds="267,315,112,26" Id="G9NaANb1ROzMirwkVlZ59m">
                    <p:NodeReference LastCategoryFullName="OllamaSharp.OllamaApiClientExtensions" LastDependency="OllamaSharp.dll">
                      <Choice Kind="NodeFlag" Name="Node" Fixed="true" />
                      <CategoryReference Kind="AssemblyCategory" Name="OllamaApiClientExtensions" NeedsToBeDirectParent="true" />
                      <Choice Kind="OperationCallFlag" Name="ShowModelAsync" />
                    </p:NodeReference>
                    <Pin Id="QIwdYYA4ghHPjhyZD1NzoH" Name="Input" Kind="StateInputPin" />
                    <Pin Id="HXso7bySYIJLgLIFnDyvNo" Name="Model" Kind="InputPin" />
                    <Pin Id="OrqffWZQkl0MCUrRY2UPhz" Name="Cancellation Token" Kind="InputPin" />
                    <Pin Id="PiimP1ZiwH8P2494gnQ6OS" Name="Result" Kind="OutputPin" />
                  </Node>
                  <Node Bounds="267,282,78,19" Id="PufhDFrWXmdM4RiLPCyNd1">
                    <p:NodeReference LastCategoryFullName="Ollama" LastDependency="VL.Ollama.vl">
                      <Choice Kind="NodeFlag" Name="Node" Fixed="true" />
                      <Choice Kind="OperationCallFlag" Name="OllamaConfig" />
                    </p:NodeReference>
                    <Pin Id="EMkFWq16JHwQJAqEF3zxBp" Name="Force New Instance" Kind="InputPin" />
                    <Pin Id="DdajB13aWdrN687TBygCuY" Name="Uri String" Kind="InputPin" />
                    <Pin Id="RX4G2Vzax2qO0jxzD8LU9Q" Name="Default Model" Kind="InputPin" />
                    <Pin Id="B9QIStGRihPLiEws5r6H23" Name="client" Kind="OutputPin" />
                  </Node>
                </Patch>
              </Node>
              <ControlPoint Id="MOBuPEEHj3cLCJoCsmGSov" Bounds="257,179" />
              <ControlPoint Id="KiztclCTYWnOJVRXAOUcKv" Bounds="420,179" />
              <Node Bounds="255,598,65,19" Id="TD7xpoaDbnjNL44YbWKg3u">
                <p:NodeReference LastCategoryFullName="Reactive" LastDependency="VL.CoreLib.vl">
                  <Choice Kind="NodeFlag" Name="Node" Fixed="true" />
                  <FullNameCategoryReference ID="Reactive" />
                  <Choice Kind="ProcessAppFlag" Name="HoldLatest" />
                </p:NodeReference>
                <Pin Id="USp9IYqt8GoPtqeRET5XAa" Name="Node Context" Kind="InputPin" IsHidden="true" />
                <Pin Id="Kl2iARtO4yMM7teizqx6Xw" Name="Initial Result" Kind="InputPin" IsHidden="true" />
                <Pin Id="N8rYpg6VpajPff6KquGTb2" Name="Async Notifications" Kind="InputPin" />
                <Pin Id="MSH3uvcljpPQLdchtDOasM" Name="Reset" Kind="InputPin" />
                <Pin Id="As9GJZPSMGgNgbeavRR4xS" Name="Value" Kind="OutputPin" />
                <Pin Id="UM9qrkQ6BHeLtfVslvGiNV" Name="On Data" Kind="OutputPin" />
              </Node>
              <ControlPoint Id="NOrrwI29O17LpImAx1cZPs" Bounds="420,385" />
              <ControlPoint Id="KqTEoz40OfJL5j5bgj4vlh" Bounds="380,410" />
              <ControlPoint Id="TGAzpwHnfDfLlm3iPe66T3" Bounds="172,179" />
              <ControlPoint Id="GoYz8kgIyLOLnPMzyWn5QK" Bounds="257,644" />
              <Node Bounds="255,444,165,105" Id="B6VByeX3RdLLzaCq9mHLff">
                <p:NodeReference LastCategoryFullName="Reactive" LastDependency="VL.CoreLib.vl">
                  <Choice Kind="StatefulRegion" Name="Region (Stateful)" Fixed="true" />
                  <FullNameCategoryReference ID="Reactive" />
                  <Choice Kind="ProcessAppFlag" Name="ForEach" />
                </p:NodeReference>
                <Pin Id="GrwNLKJnw2UOmJWRy5HNkJ" Name="Node Context" Kind="InputPin" IsHidden="true" />
                <Pin Id="B8qjAkCrJSBMWQGJ6O1pGU" Name="Messages" Kind="InputPin" />
                <Pin Id="PSnRtGqnL4dNuRiCe6Jpe1" Name="Reset" Kind="InputPin" />
                <Pin Id="AIQGJSGxGWAMvvSL4B6bgy" Name="Result" Kind="OutputPin" />
                <Patch Id="O1BNc02xZQuMnGn3353Zdw" ManuallySortedPins="true">
                  <Patch Id="Vx0nNkcLLScNxuWRYUHeal" Name="Create" ManuallySortedPins="true" />
                  <Patch Id="Cjw42JWiutBNJJpNrtzOv6" Name="Update" ManuallySortedPins="true">
                    <Pin Id="Vv4MxqnFVXbNhpQ8yxuYt6" Name="Input 1" Kind="InputPin" />
                    <Pin Id="BXHM2VTJP6wP7S4gGyX0z9" Name="Output" Kind="OutputPin" />
                  </Patch>
                  <ControlPoint Id="RzAxUvUXojCOPacFwkEjES" Bounds="269,452" />
                  <ControlPoint Id="IXmRB6yxX5CL0pKTIXY4nU" Bounds="355,542" />
                  <Node Bounds="267,470,91,26" Id="A9N3UN4rqKsO4BdrxKnWKx">
                    <p:NodeReference LastCategoryFullName="OllamaSharp.Models.ShowModelResponse" LastDependency="OllamaSharp.dll">
                      <Choice Kind="NodeFlag" Name="Node" Fixed="true" />
                      <CategoryReference Kind="AssemblyCategory" Name="ShowModelResponse" />
                      <Choice Kind="OperationCallFlag" Name="Info" />
                    </p:NodeReference>
                    <Pin Id="SmoGSLLo0cYLd3jIszMAYr" Name="Input" Kind="StateInputPin" />
                    <Pin Id="POAflZgjgNSOFbOwn90UsL" Name="Output" Kind="StateOutputPin" />
                    <Pin Id="UbynbyxVS4LNGIJz3baSVt" Name="Info" Kind="OutputPin" />
                  </Node>
                  <Node Bounds="353,507,55,19" Id="HnGMMS569LsNTtX82zgUjQ">
                    <p:NodeReference LastCategoryFullName="System.Conversion" LastDependency="VL.CoreLib.vl">
                      <Choice Kind="NodeFlag" Name="Node" Fixed="true" />
                      <Choice Kind="OperationCallFlag" Name="ToString" />
                    </p:NodeReference>
                    <Pin Id="Av3vh30V3g5Pqg3jmJxJmz" Name="Input" Kind="InputPin" />
                    <Pin Id="QB2I8H8CPdzPVhh1xIWuu7" Name="Result" Kind="OutputPin" />
                  </Node>
                </Patch>
              </Node>
              <Node Bounds="296,396,33,19" Id="ChYfWxfufzOPxFINqLZDV2">
                <p:NodeReference LastCategoryFullName="Ollama.Utils" LastDependency="VL.Ollama.vl">
                  <Choice Kind="NodeFlag" Name="Node" Fixed="true" />
                  <Choice Kind="ProcessAppFlag" Name="Log" />
                </p:NodeReference>
                <Pin Id="EnvvbuO0ixfL6qfHboOMC1" Name="Node Context" Kind="InputPin" IsHidden="true" />
                <Pin Id="NaPFaAbXhb6NTBgKS0nBPY" Name="E" Kind="InputPin" />
                <Pin Id="RFDEEgvJSuzLTZJEbeo2kI" Name="C" Kind="InputPin" />
              </Node>
              <ControlPoint Id="FW4jQoMElfYPrVMaB2RZE7" Bounds="317,582" />
            </Canvas>
            <Patch Id="U9eGHN8Zte1OMG8EsTMLsr" Name="Create" />
            <Patch Id="SfzEl8czK2cMOF3BlM9GUr" Name="Update">
              <Pin Id="UJKyS2iQiehOvmGeOHHZhN" Name="Model" Kind="InputPin" />
              <Pin Id="SPxMSxlz7mPLNsAYuG4oqM" Name="Start" Kind="InputPin" />
              <Pin Id="TQGfQkxWF5ALg1tTcx4wef" Name="Cancel" Kind="InputPin" Visibility="Optional" />
              <Pin Id="Ov63CV72TbWMlzE4tYGPsL" Name="Result" Kind="OutputPin" />
              <Pin Id="BtwOjdZ5ONDNlkLupBREZe" Name="Is Running" Kind="OutputPin" Visibility="Optional" />
              <Pin Id="OmFmAb6X11dNdj7QU0VZ2t" Name="Duration" Kind="OutputPin" Visibility="Optional" />
            </Patch>
            <ProcessDefinition Id="TI2n3opdmX5MaXqa2XqTs3">
              <Fragment Id="JkD7Js6FM7QOFt52tr0LM1" Patch="U9eGHN8Zte1OMG8EsTMLsr" Enabled="true" />
              <Fragment Id="VmCsJWYMRmrNKnXBU2WUP0" Patch="SfzEl8czK2cMOF3BlM9GUr" Enabled="true" />
            </ProcessDefinition>
            <Link Id="K5FdQTJvRDQPXUO3dFRMYz" Ids="VceigjuQynUMY0H83JFHxM,VaaC0pNRcCzN1Li2fXlK04" IsHidden="true" />
            <Link Id="TwX6uDdvrlyLdAZ6CbNkVa" Ids="Sv3VSXBPYdsNuKhpfenag3,IKvJYsxXumAPdwO6yBLCRr" IsHidden="true" />
            <Link Id="VAPvnSuKY3KMj6InNuLUxv" Ids="SPxMSxlz7mPLNsAYuG4oqM,MOBuPEEHj3cLCJoCsmGSov" IsHidden="true" />
            <Link Id="N0JKg6KHUwxNSK8sVBBdz0" Ids="TQGfQkxWF5ALg1tTcx4wef,KiztclCTYWnOJVRXAOUcKv" IsHidden="true" />
            <Link Id="EULyJY8UNwTPTNuxjPRcMu" Ids="EYiTEr7hJikPsU7j68169M,NOrrwI29O17LpImAx1cZPs" />
            <Link Id="AVO1VJMxGR5L8s8K6D0n4P" Ids="NOrrwI29O17LpImAx1cZPs,OmFmAb6X11dNdj7QU0VZ2t" IsHidden="true" />
            <Link Id="Deck58ZMOyIQYSqBGzPV4G" Ids="QjsX5RSKnVrLs45iYAkDzP,KqTEoz40OfJL5j5bgj4vlh" />
            <Link Id="HMVpE6uR5DNOw9wYMkkbKR" Ids="KqTEoz40OfJL5j5bgj4vlh,BtwOjdZ5ONDNlkLupBREZe" IsHidden="true" />
            <Link Id="Uj5oplJC2ulPMEelKokcSK" Ids="UJKyS2iQiehOvmGeOHHZhN,TGAzpwHnfDfLlm3iPe66T3" IsHidden="true" />
            <Link Id="OD5nGvvlNdhNeIzUfUMseb" Ids="TGAzpwHnfDfLlm3iPe66T3,HXso7bySYIJLgLIFnDyvNo" />
            <Link Id="EHmijAoChjhMj3senNt97G" Ids="VaaC0pNRcCzN1Li2fXlK04,OrqffWZQkl0MCUrRY2UPhz" />
            <Link Id="L8vjVOxgeHUNlYzEjhD08U" Ids="PiimP1ZiwH8P2494gnQ6OS,Sv3VSXBPYdsNuKhpfenag3" />
            <Link Id="Hbrm34s2Rl6MC4uBmb05dI" Ids="As9GJZPSMGgNgbeavRR4xS,GoYz8kgIyLOLnPMzyWn5QK" />
            <Link Id="UE12z5J29DbPv7bVMv6bFL" Ids="GoYz8kgIyLOLnPMzyWn5QK,Ov63CV72TbWMlzE4tYGPsL" IsHidden="true" />
            <Link Id="GnNxE2RRb8OQCVIoE8TWvs" Ids="GWI5efUAyIsNMiwGgeeJFe,B8qjAkCrJSBMWQGJ6O1pGU" />
            <Link Id="A47zJBEknH0NVWg6Ep8axb" Ids="Vv4MxqnFVXbNhpQ8yxuYt6,RzAxUvUXojCOPacFwkEjES" IsHidden="true" />
            <Link Id="RABrauPMXptLeMXoza08Kx" Ids="IXmRB6yxX5CL0pKTIXY4nU,BXHM2VTJP6wP7S4gGyX0z9" IsHidden="true" />
            <Link Id="BprNxKI4QkUM2rfB0uru48" Ids="UbynbyxVS4LNGIJz3baSVt,Av3vh30V3g5Pqg3jmJxJmz" />
            <Link Id="RsQqyWvzI2BLEn0ZjhNivr" Ids="RzAxUvUXojCOPacFwkEjES,SmoGSLLo0cYLd3jIszMAYr" />
            <Link Id="KFC4qUvhKmDL113WrncQS3" Ids="QB2I8H8CPdzPVhh1xIWuu7,IXmRB6yxX5CL0pKTIXY4nU" />
            <Link Id="Nq70Ka4U17EQBL0hxpi8Kw" Ids="AIQGJSGxGWAMvvSL4B6bgy,N8rYpg6VpajPff6KquGTb2" />
            <Link Id="PfJ4vtcC7rkNAnsFGUlbJU" Ids="B9QIStGRihPLiEws5r6H23,QIwdYYA4ghHPjhyZD1NzoH" />
            <Link Id="PtlwWEcMbCEOj6PuqckCLT" Ids="MOBuPEEHj3cLCJoCsmGSov,Jy4RPCef93VO6RurvJDmeF" />
            <Link Id="FZwz84iZbY0OpNABdfxwZv" Ids="KiztclCTYWnOJVRXAOUcKv,BVkIkU54JDTOb2hUzQlwps" />
            <Link Id="AtFzisTh6f5PMOm8Yactmj" Ids="UsoyLTXBywQNMOgMkDc1Hc,NaPFaAbXhb6NTBgKS0nBPY" />
            <Link Id="Maq8gpYtAJmLrCVpGQBDKh" Ids="EwGuZdoOauIOtA2eSpzASa,RFDEEgvJSuzLTZJEbeo2kI" />
            <Link Id="HjkABrvdNNMMYnJXzQaALx" Ids="SPxMSxlz7mPLNsAYuG4oqM,FW4jQoMElfYPrVMaB2RZE7" IsHidden="true" />
            <Link Id="Vngppg40rk8PuAjbpzkgBg" Ids="FW4jQoMElfYPrVMaB2RZE7,MSH3uvcljpPQLdchtDOasM" />
          </Patch>
        </Node>
        <!--

    ************************ ModelInfo ************************

-->
        <Node Name="ModelInfo" Bounds="192,545" Id="Cq6rkFSV458QUHuZSOtcY9">
          <p:NodeReference>
            <Choice Kind="ForwardDefinition" Name="Forward" />
            <CategoryReference Kind="Category" Name="Primitive" />
          </p:NodeReference>
          <p:TypeAnnotation LastCategoryFullName="OllamaSharp.Models" LastDependency="OllamaSharp.dll">
            <Choice Kind="TypeFlag" Name="ModelInfo" />
          </p:TypeAnnotation>
          <Patch Id="AmpRBHszWtCOb9b3uofHMS">
            <Canvas Id="NXjv7P9cJHkLCynEQv1HYr" CanvasType="Group">
              <!--

    ************************ ToString ************************

-->
              <Node Name="ToString" Bounds="377,186,555,1008" Id="SNz2ejTM8zNLNuTCFIqAwO">
                <p:NodeReference>
                  <Choice Kind="OperationDefinition" />
                </p:NodeReference>
                <Patch Id="Ami8d7KNwzSNFs0XyCDQui">
                  <Node Bounds="389,229,72,26" Id="Ejq3cb2Av54MpZVIjGdEPA">
                    <p:NodeReference LastCategoryFullName="OllamaSharp.Models.ModelInfo" LastDependency="OllamaSharp.dll">
                      <Choice Kind="NodeFlag" Name="Node" Fixed="true" />
                      <FullNameCategoryReference ID="OllamaSharp.Models.ModelInfo" />
                      <Choice Kind="OperationCallFlag" Name="Architecture" />
                    </p:NodeReference>
                    <Pin Id="D3K3Rq2UlvWOC1tMGsYBZf" Name="Input" Kind="StateInputPin" />
                    <Pin Id="JFTBqfKZwbILQgsGqsCzlf" Name="Output" Kind="StateOutputPin" />
                    <Pin Id="UswbG4q1CeJMTX0heee4Es" Name="Architecture" Kind="OutputPin" />
                  </Node>
                  <Node Bounds="389,270,94,26" Id="DUwRG4B9THmM8QM7Lfa9XX">
                    <p:NodeReference LastCategoryFullName="OllamaSharp.Models.ModelInfo" LastDependency="OllamaSharp.dll">
                      <Choice Kind="NodeFlag" Name="Node" Fixed="true" />
                      <FullNameCategoryReference ID="OllamaSharp.Models.ModelInfo" />
                      <Choice Kind="OperationCallFlag" Name="FileType" />
                    </p:NodeReference>
                    <Pin Id="Loi4Qi0t4LgOqiEJD0yIar" Name="Input" Kind="StateInputPin" />
                    <Pin Id="GnKvp0mu4FAMlCsrnnOwwz" Name="Output" Kind="StateOutputPin" />
                    <Pin Id="MstEScTnc5QPhfV9cdEQlq" Name="File Type" Kind="OutputPin" />
                  </Node>
                  <Node Bounds="389,309,117,26" Id="PcLS5tTZ7NvMtvw9xgiY2O">
                    <p:NodeReference LastCategoryFullName="OllamaSharp.Models.ModelInfo" LastDependency="OllamaSharp.dll">
                      <Choice Kind="NodeFlag" Name="Node" Fixed="true" />
                      <FullNameCategoryReference ID="OllamaSharp.Models.ModelInfo" />
                      <Choice Kind="OperationCallFlag" Name="ParameterCount" />
                    </p:NodeReference>
                    <Pin Id="T8WtIdajLCwQT5QPV8H3eC" Name="Input" Kind="StateInputPin" />
                    <Pin Id="FULdkaRNw8VOi4ZGYZCz56" Name="Output" Kind="StateOutputPin" />
                    <Pin Id="NfnKzBjhQJTN3aRtq7VVe8" Name="Parameter Count" Kind="OutputPin" />
                  </Node>
                  <Node Bounds="389,349,138,26" Id="Q3Vl4vzjgQyQIzvbKiA2td">
                    <p:NodeReference LastCategoryFullName="OllamaSharp.Models.ModelInfo" LastDependency="OllamaSharp.dll">
                      <Choice Kind="NodeFlag" Name="Node" Fixed="true" />
                      <FullNameCategoryReference ID="OllamaSharp.Models.ModelInfo" />
                      <Choice Kind="OperationCallFlag" Name="QuantizationVersion" />
                    </p:NodeReference>
                    <Pin Id="NkK2T1cCYplOeTA2n4F5hN" Name="Input" Kind="StateInputPin" />
                    <Pin Id="CybTAboNUsRLasRupWgPwN" Name="Output" Kind="StateOutputPin" />
                    <Pin Id="EIkAlSEdB1cOyFtTYu2TSp" Name="Quantization Version" Kind="OutputPin" />
                  </Node>
                  <Node Bounds="606,416,57,26" Id="LvlfOGrxrI8L3YJiSePGon">
                    <p:NodeReference LastCategoryFullName="OllamaSharp.Models.ModelInfo" LastDependency="OllamaSharp.dll">
                      <Choice Kind="NodeFlag" Name="Node" Fixed="true" />
                      <FullNameCategoryReference ID="OllamaSharp.Models.ModelInfo" />
                      <Choice Kind="OperationCallFlag" Name="ExtraInfo" />
                    </p:NodeReference>
                    <Pin Id="V8GcxeSUhDLQQizkDEcQqC" Name="Input" Kind="StateInputPin" />
                    <Pin Id="A3hzk8fx6pMLAvRXhWVBJS" Name="Output" Kind="StateOutputPin" />
                    <Pin Id="TphPUQneeLhOJhDNgEzraC" Name="Extra Info" Kind="OutputPin" />
                  </Node>
                  <Node Bounds="412,905,34,19" Id="R2SfZWFwMiSMJMdojZ4k5s">
                    <p:NodeReference LastCategoryFullName="Primitive.String" LastDependency="VL.CoreLib.vl">
                      <Choice Kind="NodeFlag" Name="Node" Fixed="true" />
                      <CategoryReference Kind="StringType" Name="String" NeedsToBeDirectParent="true" />
                      <Choice Kind="OperationCallFlag" Name="Join" />
                    </p:NodeReference>
                    <Pin Id="IEsuprrCOrrQBwFUQHkHjV" Name="Separator" Kind="InputPin" />
                    <Pin Id="Ilvv9xGFnP5L0YsBtKMVag" Name="Values" Kind="InputPin" />
                    <Pin Id="T002R3Pd2lONoBeoYv939Q" Name="Output" Kind="StateOutputPin" />
                  </Node>
                  <Node Bounds="396,874,39,19" Id="Otx4PYY8sdxPghUrb3h0h6">
                    <p:NodeReference LastCategoryFullName="Primitive.String" LastDependency="VL.CoreLib.vl">
                      <Choice Kind="NodeFlag" Name="Node" Fixed="true" />
                      <Choice Kind="OperationCallFlag" Name="CRLF" />
                    </p:NodeReference>
                    <Pin Id="TLDoro0py9GPdtNBB8PHP3" Name="CRLF" Kind="OutputPin" />
                  </Node>
                  <Node Bounds="658,470,34,19" Id="MjiKayIdyK8NaNayWba5dr">
                    <p:NodeReference LastCategoryFullName="Collections.Sequence" LastDependency="VL.CoreLib.vl">
                      <Choice Kind="NodeFlag" Name="Node" Fixed="true" />
                      <CategoryReference Kind="MutableInterfaceType" Name="Sequence" NeedsToBeDirectParent="true" />
                      <Choice Kind="OperationCallFlag" Name="Any" />
                    </p:NodeReference>
                    <Pin Id="Q3AYKd8z7WEN06sDOh4v67" Name="Input" Kind="StateInputPin" />
                    <Pin Id="JgYKzTtaP4gOTQAgZxgQlY" Name="Result" Kind="OutputPin" />
                  </Node>
                  <Node Bounds="441,488,25,19" Id="Uj30uh6SJoJQXaZMN9WwFi">
                    <p:NodeReference LastCategoryFullName="Math" LastDependency="VL.CoreLib.vl">
                      <Choice Kind="NodeFlag" Name="Node" Fixed="true" />
                      <Choice Kind="OperationCallFlag" Name="+" />
                    </p:NodeReference>
                    <Pin Id="F8UdLbvGvpAQdedsEGG2eF" Name="Input" Kind="InputPin" DefaultValue="Architecture: " />
                    <Pin Id="J0iVXhLX0FoLloRXiXCRno" Name="Input 2" Kind="InputPin" />
                    <Pin Id="Do8MHaz8m5LLDRS7o0aBzV" Name="Output" Kind="OutputPin" />
                  </Node>
                  <Node Bounds="461,591,25,19" Id="DOBwD7YZsvfNuA3QlsnA6s">
                    <p:NodeReference LastCategoryFullName="Math" LastDependency="VL.CoreLib.vl">
                      <Choice Kind="NodeFlag" Name="Node" Fixed="true" />
                      <Choice Kind="OperationCallFlag" Name="+" />
                    </p:NodeReference>
                    <Pin Id="HX307Dyy9eaORgVsWdX03f" Name="Input" Kind="InputPin" DefaultValue="FileType: " />
                    <Pin Id="NkdhYsfE3ryPmO7R7jyjmA" Name="Input 2" Kind="InputPin" />
                    <Pin Id="RmSPVRIvHCFLLXeGjRrQzU" Name="Output" Kind="OutputPin" />
                  </Node>
                  <Node Bounds="481,562,55,19" Id="OU3AUvEPoscPzSxFwGBiXG">
                    <p:NodeReference LastCategoryFullName="System.Conversion" LastDependency="VL.CoreLib.vl">
                      <Choice Kind="NodeFlag" Name="Node" Fixed="true" />
                      <Choice Kind="OperationCallFlag" Name="ToString" />
                    </p:NodeReference>
                    <Pin Id="EN5HjcZDjOiOGukUKGvBeu" Name="Input" Kind="InputPin" />
                    <Pin Id="Cp1wkneFbELLQkU1NMJZBr" Name="Result" Kind="OutputPin" />
                  </Node>
                  <Node Bounds="481,679,25,19" Id="Lbp6zdBr9OfMNrE2QkTlq4">
                    <p:NodeReference LastCategoryFullName="Math" LastDependency="VL.CoreLib.vl">
                      <Choice Kind="NodeFlag" Name="Node" Fixed="true" />
                      <Choice Kind="OperationCallFlag" Name="+" />
                    </p:NodeReference>
                    <Pin Id="MHrEAJFYql9LGMS8eYly3N" Name="Input" Kind="InputPin" DefaultValue="ParameterCount: " />
                    <Pin Id="RrtM1ORvYLtMbzmLXd2Qru" Name="Input 2" Kind="InputPin" />
                    <Pin Id="KdZgifBTpCNNv992VvHxOO" Name="Output" Kind="OutputPin" />
                  </Node>
                  <Node Bounds="501,650,55,19" Id="SiKo1dwkpdXP0FaYJvdHdE">
                    <p:NodeReference LastCategoryFullName="System.Conversion" LastDependency="VL.CoreLib.vl">
                      <Choice Kind="NodeFlag" Name="Node" Fixed="true" />
                      <Choice Kind="OperationCallFlag" Name="ToString" />
                    </p:NodeReference>
                    <Pin Id="QVsxeepGwYfOk03RBF1gLB" Name="Input" Kind="InputPin" />
                    <Pin Id="JDdTeT2Y52WMzwnBPdtp1L" Name="Result" Kind="OutputPin" />
                  </Node>
                  <Node Bounds="501,787,25,19" Id="HePSilFJ8i5MbK6yNmRMtO">
                    <p:NodeReference LastCategoryFullName="Math" LastDependency="VL.CoreLib.vl">
                      <Choice Kind="NodeFlag" Name="Node" Fixed="true" />
                      <Choice Kind="OperationCallFlag" Name="+" />
                    </p:NodeReference>
                    <Pin Id="KnN3NXFL3nmLY4W0QayblO" Name="Input" Kind="InputPin" DefaultValue="QuantizationVersion: " />
                    <Pin Id="BzVEnNeZYXlOODaq9foZuv" Name="Input 2" Kind="InputPin" />
                    <Pin Id="BXFQ3gRFYh7LiqU4lG8Ukd" Name="Output" Kind="OutputPin" />
                  </Node>
                  <Node Bounds="521,758,55,19" Id="Ax053FOyxzyMCRigafYkOQ">
                    <p:NodeReference LastCategoryFullName="System.Conversion" LastDependency="VL.CoreLib.vl">
                      <Choice Kind="NodeFlag" Name="Node" Fixed="true" />
                      <Choice Kind="OperationCallFlag" Name="ToString" />
                    </p:NodeReference>
                    <Pin Id="Kt2FGLapUxpMXhDkauFy05" Name="Input" Kind="InputPin" />
                    <Pin Id="JZg3NT4pvD8QMSFLa1kZ93" Name="Result" Kind="OutputPin" />
                  </Node>
                  <Node Bounds="441,871,85,19" Id="Fnv6zgcVfUVQO7nltkKCeZ">
                    <p:NodeReference LastCategoryFullName="Collections.Spread" LastDependency="VL.CoreLib.vl">
                      <Choice Kind="NodeFlag" Name="Node" Fixed="true" />
                      <CategoryReference Kind="4026531840" Name="Spread" NeedsToBeDirectParent="true" />
                      <Choice Kind="OperationCallFlag" Name="Cons" />
                    </p:NodeReference>
                    <Pin Id="S6JTJ6yMIs7NYeIo6s5Kla" Name="Input" Kind="InputPin" />
                    <Pin Id="V4tvvoY8h1GLU98iWlD5h8" Name="Input 2" Kind="InputPin" />
                    <Pin Id="AuMLe77yNmbOxtFxEO5NYr" Name="Result" Kind="OutputPin" />
                    <Pin Id="BOYfHxcCzTWNBwyFtXMHio" Name="Input 3" Kind="InputPin" />
                    <Pin Id="ABeAvvkuYmJMHdA6UAWtjJ" Name="Input 4" Kind="InputPin" />
                    <Pin Id="EJwl4NWKRx4LTKSySx78eg" Name="Input 5" Kind="InputPin" />
                  </Node>
                  <Node Bounds="658,504,262,287" Id="QKmpdFpdmL7MgKu6qO4aDP">
                    <p:NodeReference LastCategoryFullName="Primitive" LastDependency="Builtin">
                      <Choice Kind="StatefulRegion" Name="Region (Stateful)" Fixed="true" />
                      <CategoryReference Kind="Category" Name="Primitive" />
                      <Choice Kind="ApplicationStatefulRegion" Name="If" />
                    </p:NodeReference>
                    <Pin Id="AyGzi0xvAdrLnJNmxQFhLE" Name="Condition" Kind="InputPin" />
                    <Patch Id="FokID6NVjQtMeCiUVDPzZV" ManuallySortedPins="true">
                      <Patch Id="BK0aBAqAtPNNHHmLnZsU9c" Name="Create" ManuallySortedPins="true" />
                      <Patch Id="RndHOoHQSEZNqOmAkxGn5G" Name="Then" ManuallySortedPins="true" />
                      <Node Bounds="732,524,176,144" Id="MYkaVYgoTcsLsOtoaK1jYc">
                        <p:NodeReference LastCategoryFullName="Primitive" LastDependency="Builtin">
                          <Choice Kind="StatefulRegion" Name="Region (Stateful)" Fixed="true" />
                          <CategoryReference Kind="Category" Name="Primitive" />
                          <Choice Kind="ApplicationStatefulRegion" Name="ForEach" />
                        </p:NodeReference>
                        <Pin Id="NNiKWxvCrFmLOsFk1Ek3Ng" Name="Break" Kind="OutputPin" />
                        <Patch Id="GNSAufzWxSOLUoGFOwVfIl" ManuallySortedPins="true">
                          <Patch Id="IMQA0emrSsUMBBmAgvdCxg" Name="Create" ManuallySortedPins="true" />
                          <Patch Id="T1Oc9UHWuEbLQJbqsJYTs1" Name="Update" ManuallySortedPins="true" />
                          <Patch Id="GMxNAEA5J1YNFCV4SlZ6Bz" Name="Dispose" ManuallySortedPins="true" />
                          <Node Bounds="784,547,62,26" Id="JBXzL9MRyCqMqskccfVoAX">
                            <p:NodeReference LastCategoryFullName="Collections.Common.KeyValuePair" LastDependency="VL.CoreLib.vl">
                              <Choice Kind="NodeFlag" Name="Node" Fixed="true" />
                              <CategoryReference Kind="4026531840" Name="KeyValuePair" />
                              <Choice Kind="OperationCallFlag" Name="Split" />
                            </p:NodeReference>
                            <Pin Id="EMrJPJuxGkGMembctqEVFt" Name="Input" Kind="StateInputPin" />
                            <Pin Id="OPLnVNgXdemM1Xr26vdNCw" Name="Key" Kind="OutputPin" />
                            <Pin Id="KZsJ4F0H5CHPgAfOMHUh4q" Name="Value" Kind="OutputPin" />
                          </Node>
                          <Node Bounds="781,610,65,19" Id="FdACFAQhsqvNKURn2tiJ1m">
                            <p:NodeReference LastCategoryFullName="Math" LastDependency="VL.CoreLib.vl">
                              <Choice Kind="NodeFlag" Name="Node" Fixed="true" />
                              <Choice Kind="OperationCallFlag" Name="+" />
                            </p:NodeReference>
                            <Pin Id="DrQEpHNq8vQQVJrsrejINt" Name="Input" Kind="InputPin" DefaultValue="" />
                            <Pin Id="QXQBPxGALnjMjAcay6mtFB" Name="Input 2" Kind="InputPin" DefaultValue="" />
                            <Pin Id="DnluAGV6d18OHDBJxr0wup" Name="Output" Kind="OutputPin" />
                            <Pin Id="LPAJEGOwkfSMcaA4PfXbV8" Name="Input 3" Kind="InputPin" DefaultValue=": " />
                            <Pin Id="MGRWKqlxzKDNK9PBq7ntSm" Name="Input 4" Kind="InputPin" />
                          </Node>
                          <Node Bounds="841,583,55,19" Id="Ma9pLwChUbWQT89CtIS4yC">
                            <p:NodeReference LastCategoryFullName="System.Conversion" LastDependency="VL.CoreLib.vl">
                              <Choice Kind="NodeFlag" Name="Node" Fixed="true" />
                              <FullNameCategoryReference ID="System.Conversion" />
                              <Choice Kind="OperationCallFlag" Name="ToString" />
                            </p:NodeReference>
                            <Pin Id="DaVdeuYv5VGMwg2Wfsdako" Name="Input" Kind="InputPin" />
                            <Pin Id="SkXjJ7dTX7LLJwIW0Va3XB" Name="Result" Kind="OutputPin" />
                          </Node>
                          <Node Bounds="744,582,33,19" Id="Q7tKAn8eV1sMDxPgai7ZEn">
                            <p:NodeReference LastCategoryFullName="Primitive.String" LastDependency="VL.CoreLib.vl">
                              <Choice Kind="NodeFlag" Name="Node" Fixed="true" />
                              <CategoryReference Kind="StringType" Name="String" NeedsToBeDirectParent="true" />
                              <Choice Kind="OperationCallFlag" Name="Tab" />
                            </p:NodeReference>
                            <Pin Id="CZPJ87meY3EP0cKHWxQ5iY" Name="Tab" Kind="OutputPin" />
                          </Node>
                        </Patch>
                        <ControlPoint Id="FyHl5ELD1r1MZt0bSKfycw" Bounds="786,530" Alignment="Top" />
                        <ControlPoint Id="PuXx1DxSZpZPSAdxvHDgIp" Bounds="783,662" Alignment="Bottom" />
                      </Node>
                      <Node Bounds="732,746,25,19" Id="KKe7zaprvqsOqc1ipWilLO">
                        <p:NodeReference LastCategoryFullName="Math" LastDependency="VL.CoreLib.vl">
                          <Choice Kind="NodeFlag" Name="Node" Fixed="true" />
                          <Choice Kind="OperationCallFlag" Name="+" />
                        </p:NodeReference>
                        <Pin Id="FIDeYdSYlIDP2V8Y0jYgYW" Name="Input" Kind="InputPin" DefaultValue="ExtraInfo:&#xD;&#xA;" />
                        <Pin Id="UtwsQpjDfDfMHR5Zp3YETx" Name="Input 2" Kind="InputPin" />
                        <Pin Id="En6Ixef7qxiLD4o2B9ZB1e" Name="Output" Kind="OutputPin" />
                      </Node>
                      <Node Bounds="752,713,34,19" Id="IePwi4R5hYmOkSMMG1kbY5">
                        <p:NodeReference LastCategoryFullName="Primitive.String" LastDependency="VL.CoreLib.vl">
                          <Choice Kind="NodeFlag" Name="Node" Fixed="true" />
                          <CategoryReference Kind="StringType" Name="String" NeedsToBeDirectParent="true" />
                          <Choice Kind="OperationCallFlag" Name="Join" />
                        </p:NodeReference>
                        <Pin Id="OBFdHqUYgBOMv0j9KT6RiV" Name="Separator" Kind="InputPin" />
                        <Pin Id="H5KDYrcjUZnQMn04G0MXcn" Name="Values" Kind="InputPin" />
                        <Pin Id="MOFeUS45Nz8Lraj9K3idR3" Name="Output" Kind="StateOutputPin" />
                      </Node>
                      <Node Bounds="752,685,39,19" Id="Tjpb9ZsSGJ4Ps3Pl1Aklph">
                        <p:NodeReference LastCategoryFullName="Primitive.String" LastDependency="VL.CoreLib.vl">
                          <Choice Kind="NodeFlag" Name="Node" Fixed="true" />
                          <Choice Kind="OperationCallFlag" Name="CRLF" />
                        </p:NodeReference>
                        <Pin Id="OqKFDYVIFDnOJ8u5QwNYBM" Name="CRLF" Kind="OutputPin" />
                      </Node>
                      <Pad Id="EgLHW5IjM0xPjNLjGP9dQV" Comment="" Bounds="674,709,52,29" ShowValueBox="true" isIOBox="true" Value="ExtraInfo:&#xD;&#xA;">
                        <p:TypeAnnotation LastCategoryFullName="Primitive" LastDependency="VL.CoreLib.vl">
                          <Choice Kind="TypeFlag" Name="String" />
                        </p:TypeAnnotation>
                      </Pad>
                    </Patch>
                    <ControlPoint Id="JUFLa9S8Dz9LsgvpDEFXa1" Bounds="734,785" Alignment="Bottom" />
                    <ControlPoint Id="PA4jbPZdPUnMkSyJfLe8v1" Bounds="714,510" Alignment="Top" />
                  </Node>
                  <Pad Id="J4eWB9IUWaoNpGnDuy2abJ" Comment="" Bounds="414,1010,451,171" ShowValueBox="true" isIOBox="true" Value="Architecture: gemma2&#xD;&#xA;FileType: 2&#xD;&#xA;ParameterCount: 2614341888&#xD;&#xA;QuantizationVersion: 2&#xD;&#xA;ExtraInfo:&#xD;&#xA;&#x9;gemma2.attention.head_count: 8&#xD;&#xA;&#x9;gemma2.attention.head_count_kv: 4&#xD;&#xA;&#x9;gemma2.attention.key_length: 256&#xD;&#xA;&#x9;gemma2.attention.layer_norm_rms_epsilon: 0.000001&#xD;&#xA;&#x9;gemma2.attention.sliding_window: 4096&#xD;&#xA;&#x9;gemma2.attention.value_length: 256&#xD;&#xA;&#x9;gemma2.attn_logit_softcapping: 50&#xD;&#xA;&#x9;gemma2.block_count: 26&#xD;&#xA;&#x9;gemma2.context_length: 8192&#xD;&#xA;&#x9;gemma2.embedding_length: 2304&#xD;&#xA;&#x9;gemma2.feed_forward_length: 9216&#xD;&#xA;&#x9;gemma2.final_logit_softcapping: 30&#xD;&#xA;&#x9;general.basename: gemma-2.0&#xD;&#xA;&#x9;general.finetune: it-transformers&#xD;&#xA;&#x9;general.license: gemma&#xD;&#xA;&#x9;general.size_label: 2B&#xD;&#xA;&#x9;general.type: model&#xD;&#xA;&#x9;tokenizer.ggml.add_bos_token: True&#xD;&#xA;&#x9;tokenizer.ggml.add_eos_token: False&#xD;&#xA;&#x9;tokenizer.ggml.add_space_prefix: False&#xD;&#xA;&#x9;tokenizer.ggml.bos_token_id: 2&#xD;&#xA;&#x9;tokenizer.ggml.eos_token_id: 1&#xD;&#xA;&#x9;tokenizer.ggml.model: llama&#xD;&#xA;&#x9;tokenizer.ggml.padding_token_id: 0&#xD;&#xA;&#x9;tokenizer.ggml.pre: default&#xD;&#xA;&#x9;tokenizer.ggml.scores: &#xD;&#xA;&#x9;tokenizer.ggml.token_type: &#xD;&#xA;&#x9;tokenizer.ggml.tokens: &#xD;&#xA;&#x9;tokenizer.ggml.unknown_token_id: 3">
                    <p:TypeAnnotation LastCategoryFullName="Primitive" LastDependency="VL.CoreLib.vl">
                      <Choice Kind="TypeFlag" Name="String" />
                    </p:TypeAnnotation>
                  </Pad>
                  <Link Id="U6LUJu1hlUQNOWgDc8N52U" Ids="JFTBqfKZwbILQgsGqsCzlf,Loi4Qi0t4LgOqiEJD0yIar" />
                  <Link Id="ClqJ7geOfhZM4OTq7gSpHX" Ids="GnKvp0mu4FAMlCsrnnOwwz,T8WtIdajLCwQT5QPV8H3eC" />
                  <Link Id="VZFZbYIFTrBMGIg2XWvjFl" Ids="FULdkaRNw8VOi4ZGYZCz56,NkK2T1cCYplOeTA2n4F5hN" />
                  <Link Id="PAx3q76TS7KLGvWivj82H7" Ids="CybTAboNUsRLasRupWgPwN,V8GcxeSUhDLQQizkDEcQqC" />
                  <Link Id="VWMBa8RGsd4MHRT5oDCsqz" Ids="TphPUQneeLhOJhDNgEzraC,FW8yI0y0uKpN0kmuA76ZJJ,FyHl5ELD1r1MZt0bSKfycw" />
                  <Link Id="N1VJHBRxPitQbVqk0xxIyD" Ids="TLDoro0py9GPdtNBB8PHP3,IEsuprrCOrrQBwFUQHkHjV" />
                  <Link Id="EO1fMZfDRHYOlvNlrCBsuQ" Ids="TphPUQneeLhOJhDNgEzraC,Q3AYKd8z7WEN06sDOh4v67" />
                  <Link Id="K06FYNlb66BPONgOH9YTIQ" Ids="UswbG4q1CeJMTX0heee4Es,J0iVXhLX0FoLloRXiXCRno" />
                  <Link Id="FFJE6ry4EwYNsSlh1ugKJC" Ids="MstEScTnc5QPhfV9cdEQlq,EN5HjcZDjOiOGukUKGvBeu" />
                  <Link Id="OHIJ7kVmcczOzx1Jx1j6B1" Ids="Cp1wkneFbELLQkU1NMJZBr,NkdhYsfE3ryPmO7R7jyjmA" />
                  <Link Id="DAa71q0ZV99MZqgzkStyGT" Ids="JDdTeT2Y52WMzwnBPdtp1L,RrtM1ORvYLtMbzmLXd2Qru" />
                  <Link Id="CWawyOR2BZWM5p4V5dWR9i" Ids="NfnKzBjhQJTN3aRtq7VVe8,QVsxeepGwYfOk03RBF1gLB" />
                  <Link Id="HZfspJaqbKEPScfKQv5y1i" Ids="JZg3NT4pvD8QMSFLa1kZ93,BzVEnNeZYXlOODaq9foZuv" />
                  <Link Id="GUNpxmLtoWSMA2QYBFRbLH" Ids="EIkAlSEdB1cOyFtTYu2TSp,Kt2FGLapUxpMXhDkauFy05" />
                  <Link Id="TBKzgLx3SfHLjVIH5pFaCC" Ids="FyHl5ELD1r1MZt0bSKfycw,EMrJPJuxGkGMembctqEVFt" />
                  <Link Id="PNU733bJMBTMy7844Dqwn7" Ids="KZsJ4F0H5CHPgAfOMHUh4q,DaVdeuYv5VGMwg2Wfsdako" />
                  <Link Id="Rsg5jwctNCEOdzLUOV7FzI" Ids="DnluAGV6d18OHDBJxr0wup,PuXx1DxSZpZPSAdxvHDgIp" />
                  <Link Id="CCMg7X9FgBCN6BMehzXctz" Ids="SkXjJ7dTX7LLJwIW0Va3XB,MGRWKqlxzKDNK9PBq7ntSm" />
                  <Link Id="A9EuDUh2oEJMQiyu1mQdFC" Ids="OPLnVNgXdemM1Xr26vdNCw,QXQBPxGALnjMjAcay6mtFB" />
                  <Link Id="QvllFBQieyoNn8myYijJwR" Ids="CZPJ87meY3EP0cKHWxQ5iY,DrQEpHNq8vQQVJrsrejINt" />
                  <Link Id="KVsvfVMADorO1UrAjUXfBk" Ids="Do8MHaz8m5LLDRS7o0aBzV,S6JTJ6yMIs7NYeIo6s5Kla" />
                  <Link Id="SVNOyCDULZ6O5P1TQ1JuZG" Ids="RmSPVRIvHCFLLXeGjRrQzU,V4tvvoY8h1GLU98iWlD5h8" />
                  <Link Id="EnnkXfIVbt4LVnl3sJo2z6" Ids="KdZgifBTpCNNv992VvHxOO,BOYfHxcCzTWNBwyFtXMHio" />
                  <Link Id="Nj2BhIPVLIhMq5JlABAFPV" Ids="BXFQ3gRFYh7LiqU4lG8Ukd,ABeAvvkuYmJMHdA6UAWtjJ" />
                  <Link Id="VCuJ1zVoOflNi7XtH58Jtc" Ids="PA4jbPZdPUnMkSyJfLe8v1,JUFLa9S8Dz9LsgvpDEFXa1" IsFeedback="true" />
                  <Link Id="JkCC4WadlXqL9NGErQaZox" Ids="JUFLa9S8Dz9LsgvpDEFXa1,EJwl4NWKRx4LTKSySx78eg" />
                  <Link Id="Bj6SxqSVJPFMycw71B7HWT" Ids="AuMLe77yNmbOxtFxEO5NYr,Ilvv9xGFnP5L0YsBtKMVag" />
                  <Link Id="KzAUCrJ9ZAUNrhNcCjCElX" Ids="T002R3Pd2lONoBeoYv939Q,J4eWB9IUWaoNpGnDuy2abJ" />
                  <Link Id="J4sto8wxbBfPmQLzJoA40C" Ids="JgYKzTtaP4gOTQAgZxgQlY,AyGzi0xvAdrLnJNmxQFhLE" />
                  <Link Id="FcJAWFt9N3BL8tqW4VoeAB" Ids="OqKFDYVIFDnOJ8u5QwNYBM,OBFdHqUYgBOMv0j9KT6RiV" />
                  <Link Id="VBWkLWE0Oi2PB2Yqhh1km4" Ids="MOFeUS45Nz8Lraj9K3idR3,UtwsQpjDfDfMHR5Zp3YETx" />
                  <Link Id="UkScbTJDuPWQWNNADYAVUp" Ids="PuXx1DxSZpZPSAdxvHDgIp,H5KDYrcjUZnQMn04G0MXcn" />
                  <Link Id="FJlxkUFRG3dOAgqyVZpJO9" Ids="En6Ixef7qxiLD4o2B9ZB1e,JUFLa9S8Dz9LsgvpDEFXa1" />
                  <ControlPoint Id="SBhJaPq49FgPCTxcQoEgjV" Bounds="391,204" />
                  <Link Id="VuUBumYREMWNq7Iz5Xw4kM" Ids="SBhJaPq49FgPCTxcQoEgjV,D3K3Rq2UlvWOC1tMGsYBZf" />
                  <Pin Id="JOxUZt3lb5oPqJOe0VWqJj" Name="Input" Kind="InputPin" />
                  <Link Id="F8Dv9wtHHgPLRC5xIVWBm5" Ids="JOxUZt3lb5oPqJOe0VWqJj,SBhJaPq49FgPCTxcQoEgjV" IsHidden="true" />
                  <ControlPoint Id="TIFHU6groPkOIhj2mNb1iX" Bounds="434,950" />
                  <Link Id="ERDme5GFKSkL9JnOanINjM" Ids="T002R3Pd2lONoBeoYv939Q,TIFHU6groPkOIhj2mNb1iX" />
                  <Pin Id="PvZOLFxoGqXLbsoMxq0e2q" Name="Result" Kind="OutputPin" />
                  <Link Id="LY3VzOvu4FxOGX9X0WnQYn" Ids="TIFHU6groPkOIhj2mNb1iX,PvZOLFxoGqXLbsoMxq0e2q" IsHidden="true" />
                  <Pad Id="HcTkV6VeuyNLLBC2zASahE" Comment="" Bounds="443,451,70,15" ShowValueBox="true" isIOBox="true" Value="Architecture: ">
                    <p:TypeAnnotation LastCategoryFullName="Primitive" LastDependency="VL.CoreLib.vl">
                      <Choice Kind="TypeFlag" Name="String" />
                    </p:TypeAnnotation>
                  </Pad>
                  <Link Id="IuTZl4N3fUUPV78BUwYoph" Ids="HcTkV6VeuyNLLBC2zASahE,F8UdLbvGvpAQdedsEGG2eF" />
                  <Pad Id="IUqloC8iN2LPVwOULPsKau" Comment="" Bounds="463,533,52,15" ShowValueBox="true" isIOBox="true" Value="FileType: ">
                    <p:TypeAnnotation LastCategoryFullName="Primitive" LastDependency="VL.CoreLib.vl">
                      <Choice Kind="TypeFlag" Name="String" />
                    </p:TypeAnnotation>
                  </Pad>
                  <Link Id="TmGGIzPDgqhPMF0lfFqC9V" Ids="IUqloC8iN2LPVwOULPsKau,HX307Dyy9eaORgVsWdX03f" />
                  <Pad Id="Me8KusEz0YFLTaQLrkmWI4" Comment="" Bounds="483,632,87,15" ShowValueBox="true" isIOBox="true" Value="ParameterCount: ">
                    <p:TypeAnnotation LastCategoryFullName="Primitive" LastDependency="VL.CoreLib.vl">
                      <Choice Kind="TypeFlag" Name="String" />
                    </p:TypeAnnotation>
                  </Pad>
                  <Link Id="Tr0fm3BGUtXME0lXY0fjSQ" Ids="Me8KusEz0YFLTaQLrkmWI4,MHrEAJFYql9LGMS8eYly3N" />
                  <Pad Id="O8rTc1D94qXNunyc3JeOaE" Comment="" Bounds="503,733,107,15" ShowValueBox="true" isIOBox="true" Value="QuantizationVersion: ">
                    <p:TypeAnnotation LastCategoryFullName="Primitive" LastDependency="VL.CoreLib.vl">
                      <Choice Kind="TypeFlag" Name="String" />
                    </p:TypeAnnotation>
                  </Pad>
                  <Link Id="AH99WPCV2wyL47Q8usNKoD" Ids="O8rTc1D94qXNunyc3JeOaE,KnN3NXFL3nmLY4W0QayblO" />
                  <ControlPoint Id="FW8yI0y0uKpN0kmuA76ZJJ" Bounds="786,470" />
                  <Link Id="CFLUX8WyYYNLL0o4lDxgca" Ids="EgLHW5IjM0xPjNLjGP9dQV,FIDeYdSYlIDP2V8Y0jYgYW" />
                </Patch>
              </Node>
            </Canvas>
            <ProcessDefinition Id="RgifA7JHqRGOeU5lCUhG1K" IsHidden="true">
              <Fragment Id="Aad78zrxKLwPTSzX9h0HtZ" Patch="SNz2ejTM8zNLNuTCFIqAwO" />
            </ProcessDefinition>
          </Patch>
        </Node>
        <!--

    ************************ ListRunningModels ************************

-->
        <Node Name="ListRunningModels" Bounds="172,144" Id="TxHQ572QXhoNW2kXZb5Ugs">
          <p:NodeReference>
            <Choice Kind="ContainerDefinition" />
          </p:NodeReference>
          <Patch Id="DdsyFiy7BpOPdvm0TG7FzP">
            <Canvas Id="S8AhLSlH6V5NsIRGjsMalu" CanvasType="Group">
              <Node Bounds="538,188,189,182" Id="KT1t5C1qCHLQKR7ZqqbI3N">
                <p:NodeReference LastCategoryFullName="Reactive.Task" LastDependency="VL.CoreLib.vl">
                  <Choice Kind="RegionFlag" Name="Region (Stateless)" Fixed="true" />
                  <Choice Kind="ProcessAppFlag" Name="ManageTask" />
                </p:NodeReference>
                <Pin Id="JJ9LYVvVmWxOotVDsIGori" Name="Node Context" Kind="InputPin" IsHidden="true" />
                <Pin Id="Tb7uJzqRA7KMlChgS3j3KY" Name="Start" Kind="InputPin" />
                <Pin Id="SyXWhkOadYxLibgw2iRXlT" Name="Cancel" Kind="InputPin" />
                <Pin Id="D3avlhZ8EL2NtwtrsJ2XER" Name="On Finished" Kind="OutputPin" />
                <Pin Id="DLJdVvyY4VYOVWLOtSwLu9" Name="On Exception" Kind="OutputPin" />
                <Pin Id="CnExYoLI1a8NMMksTHW7JN" Name="On Cancelled" Kind="OutputPin" />
                <Pin Id="L7xnecSB05WQUB87jH6Bhj" Name="Can Be Canceled" Kind="OutputPin" IsHidden="true" />
                <Pin Id="MwHnajLN9ejNX76oZrz4Mo" Name="Is Cancellation Requested" Kind="OutputPin" IsHidden="true" />
                <Pin Id="AMZ1DP0zCiAPKzBHMPQj9R" Name="Is Running" Kind="OutputPin" />
                <Pin Id="JCmm5NC5YUYO9K62bCtSjn" Name="Duration" Kind="OutputPin" />
                <Patch Id="DDtC7DoJbNkNuOCfKR5Wsn" Name="delegate" ManuallySortedPins="true">
                  <Pin Id="FjnrVD3fj1TPjfk0qqXtGq" Name="Input" Kind="InputPin" />
                  <Pin Id="UqjfKK3Yy56LmLPxj1IDAq" Name="Result" Kind="OutputPin" />
                  <ControlPoint Id="IGdCh54eeljNlmhs3nHc4j" Bounds="676,196" />
                  <ControlPoint Id="EVOUHeEY5QHP5eSDcr2stj" Bounds="676,363" />
                  <Node Bounds="550,238,78,19" Id="TcNOsk9a59fPfxlwRTx6YI">
                    <p:NodeReference LastCategoryFullName="Ollama" LastDependency="VL.Ollama.vl">
                      <Choice Kind="NodeFlag" Name="Node" Fixed="true" />
                      <Choice Kind="OperationCallFlag" Name="OllamaConfig" />
                    </p:NodeReference>
                    <Pin Id="G6nJb3KmONgMkKb0YIH6Sg" Name="Force New Instance" Kind="InputPin" />
                    <Pin Id="T90xacI8fTLPgYqW8nRCeP" Name="Uri String" Kind="InputPin" />
                    <Pin Id="QrGJPgiByNJNFz4a8gY0Ga" Name="Default Model" Kind="InputPin" />
                    <Pin Id="SYSEa6no6tILWthogZ4Et6" Name="client" Kind="OutputPin" />
                  </Node>
                  <Node Bounds="550,280,129,26" Id="Hlr3qAM22zNNVdZnZNgfvT">
                    <p:NodeReference LastCategoryFullName="Ollama.OllamaApiClient" LastDependency="VL.Ollama.vl">
                      <Choice Kind="NodeFlag" Name="Node" Fixed="true" />
                      <CategoryReference Kind="ClassType" Name="OllamaApiClient" NeedsToBeDirectParent="true" />
                      <Choice Kind="OperationCallFlag" Name="ListRunningModelsAsync" />
                    </p:NodeReference>
                    <Pin Id="QYloUWnjGnqLmbkyzgS3dj" Name="Input" Kind="StateInputPin" />
                    <Pin Id="QdbYoR389YXOx6W5Dci6pJ" Name="Cancellation Token" Kind="InputPin" />
                    <Pin Id="CUptM5DQRtOOFKVzBrfhk9" Name="Output" Kind="StateOutputPin" />
                    <Pin Id="T5ItRIDbszpMtw07BqW1IV" Name="Result" Kind="OutputPin" />
                  </Node>
                </Patch>
              </Node>
              <ControlPoint Id="A9lNt8kH4t5Lo9v0V6Zo38" Bounds="540,154" />
              <ControlPoint Id="S6Bo7sn43awMmAbuu4buTm" Bounds="724,154" />
              <Node Bounds="538,446,65,19" Id="F5sbBBLcYnNMUkf1ocioP8">
                <p:NodeReference LastCategoryFullName="Reactive" LastDependency="VL.CoreLib.vl">
                  <Choice Kind="NodeFlag" Name="Node" Fixed="true" />
                  <FullNameCategoryReference ID="Reactive" />
                  <Choice Kind="ProcessAppFlag" Name="HoldLatest" />
                </p:NodeReference>
                <Pin Id="Edh19bVPEEDO2uol6cp5sP" Name="Node Context" Kind="InputPin" IsHidden="true" />
                <Pin Id="TPXY0fFlLLrNK4Q7rGDX8y" Name="Initial Result" Kind="InputPin" IsHidden="true" />
                <Pin Id="Sgt4VuHPqyPQA9G4nfs2Pb" Name="Async Notifications" Kind="InputPin" />
                <Pin Id="G7Yhn1i4vWxLBsYmA8zq1C" Name="Reset" Kind="InputPin" />
                <Pin Id="Hu0yvpQEoIwOTmCXItzkS2" Name="Value" Kind="OutputPin" />
                <Pin Id="N6noURAN4xYOfSng4PxrAR" Name="On Data" Kind="OutputPin" />
              </Node>
              <ControlPoint Id="JUXuvGfLlM4MnaT4jryJHS" Bounds="540,485" />
              <ControlPoint Id="GvzpOl6e8FUNOOzncorcsy" Bounds="724,440" />
              <ControlPoint Id="Rn14EdOJ3iyNWaPhoIrUsz" Bounds="678,488" />
              <Node Bounds="593,386,33,19" Id="C2JCtJgl9R5P9mHhiWZoY6">
                <p:NodeReference LastCategoryFullName="Ollama.Utils" LastDependency="VL.Ollama.vl">
                  <Choice Kind="NodeFlag" Name="Node" Fixed="true" />
                  <Choice Kind="ProcessAppFlag" Name="Log" />
                </p:NodeReference>
                <Pin Id="REY434FwF0ROuIZkxHjYHp" Name="Node Context" Kind="InputPin" IsHidden="true" />
                <Pin Id="K77Lw6C3RvAL5EVpNJxu7E" Name="E" Kind="InputPin" />
                <Pin Id="ELQAxDJsHZGLIsLsJvUYRg" Name="C" Kind="InputPin" />
              </Node>
              <ControlPoint Id="JpM4RCywqc3LRClTir6U2F" Bounds="600,426" />
            </Canvas>
            <Patch Id="Vr39hpf1IJUOyTm5hxupy8" Name="Create" />
            <Patch Id="U1s73P4BRRJN8f0zRiQKmU" Name="Update">
              <Pin Id="B8gNH2daRa4LTkVr6WZmzS" Name="Start" Kind="InputPin" />
              <Pin Id="KYLnvCY0Gy2NtVNNBS5byJ" Name="Cancel" Kind="InputPin" Visibility="Optional" />
              <Pin Id="IAiXe9z3WdVLjLfQ8x97Vf" Name="Value" Kind="OutputPin" />
              <Pin Id="Lec49tzU2d2N8xOAMPy2bF" Name="Is Running" Kind="OutputPin" Visibility="Optional" />
              <Pin Id="VmGAEXkGdK2OMRb5dMix5j" Name="Duration" Kind="OutputPin" Visibility="Optional" />
            </Patch>
            <ProcessDefinition Id="PXXgYLIXsRSMpQ2NHFSFq0">
              <Fragment Id="Pk9MAtHXjjvPKGqjkRQjh1" Patch="Vr39hpf1IJUOyTm5hxupy8" Enabled="true" />
              <Fragment Id="EdNhzTzk5OPNj6dgAKbZv1" Patch="U1s73P4BRRJN8f0zRiQKmU" Enabled="true" />
            </ProcessDefinition>
            <Link Id="QNhDJbNx0DdO1c3kpNnVyM" Ids="FjnrVD3fj1TPjfk0qqXtGq,IGdCh54eeljNlmhs3nHc4j" IsHidden="true" />
            <Link Id="Fun0FbO4OleLDbbaowsuhS" Ids="EVOUHeEY5QHP5eSDcr2stj,UqjfKK3Yy56LmLPxj1IDAq" IsHidden="true" />
            <Link Id="LmaJ5FKsELqMqric0WGeWj" Ids="B8gNH2daRa4LTkVr6WZmzS,A9lNt8kH4t5Lo9v0V6Zo38" IsHidden="true" />
            <Link Id="VGzC8UxZ7S6Prd1OkGfufS" Ids="S6Bo7sn43awMmAbuu4buTm,SyXWhkOadYxLibgw2iRXlT" />
            <Link Id="Ch47oLdysdtQD0qLfmiy2e" Ids="KYLnvCY0Gy2NtVNNBS5byJ,S6Bo7sn43awMmAbuu4buTm" IsHidden="true" />
            <Link Id="EQ0YVaWwXU1LjMIJ8TMoKG" Ids="D3avlhZ8EL2NtwtrsJ2XER,Sgt4VuHPqyPQA9G4nfs2Pb" />
            <Link Id="FhbGKtdCPvQMKaV2n5OiCd" Ids="Hu0yvpQEoIwOTmCXItzkS2,JUXuvGfLlM4MnaT4jryJHS" />
            <Link Id="OS8rmk8tc5xQM6IWAwMKWk" Ids="JUXuvGfLlM4MnaT4jryJHS,IAiXe9z3WdVLjLfQ8x97Vf" IsHidden="true" />
            <Link Id="VGveutiCfPzMm5WppsMtIa" Ids="JCmm5NC5YUYO9K62bCtSjn,GvzpOl6e8FUNOOzncorcsy" />
            <Link Id="FSHemYKx6LbOiJ9rtYrsYg" Ids="GvzpOl6e8FUNOOzncorcsy,VmGAEXkGdK2OMRb5dMix5j" IsHidden="true" />
            <Link Id="LqwEmfR1YcWND9YxSRxG4l" Ids="AMZ1DP0zCiAPKzBHMPQj9R,Rn14EdOJ3iyNWaPhoIrUsz" />
            <Link Id="Ab3C3ZcTPubPinmNRYVuDQ" Ids="Rn14EdOJ3iyNWaPhoIrUsz,Lec49tzU2d2N8xOAMPy2bF" IsHidden="true" />
            <Link Id="IcukH7FIHPfOqlEEfaEAFX" Ids="A9lNt8kH4t5Lo9v0V6Zo38,Tb7uJzqRA7KMlChgS3j3KY" />
            <Link Id="Ix5pOWUV539N4Tu8WYFH1s" Ids="SYSEa6no6tILWthogZ4Et6,QYloUWnjGnqLmbkyzgS3dj" />
            <Link Id="DNwUwdJc3mmMNcD2my70p5" Ids="IGdCh54eeljNlmhs3nHc4j,QdbYoR389YXOx6W5Dci6pJ" />
            <Link Id="NPdtL3HFNrENxLemHFOjYT" Ids="T5ItRIDbszpMtw07BqW1IV,EVOUHeEY5QHP5eSDcr2stj" />
            <Link Id="MjIlz2EJvAaMf1Yt3DSErg" Ids="DLJdVvyY4VYOVWLOtSwLu9,K77Lw6C3RvAL5EVpNJxu7E" />
            <Link Id="Ae1wmeicDFAMZJnuwUbi38" Ids="CnExYoLI1a8NMMksTHW7JN,ELQAxDJsHZGLIsLsJvUYRg" />
            <Link Id="JG84UByrmMcLXNwLmMJK3d" Ids="B8gNH2daRa4LTkVr6WZmzS,JpM4RCywqc3LRClTir6U2F" IsHidden="true" />
            <Link Id="DgFdEiRQTZkNZ3UbSSS9sx" Ids="JpM4RCywqc3LRClTir6U2F,G7Yhn1i4vWxLBsYmA8zq1C" />
          </Patch>
        </Node>
        <!--

    ************************ RunningModel ************************

-->
        <Node Name="RunningModel" Bounds="172,404" Id="A6e2ms6o26JMFKhm5JlViS">
          <p:NodeReference>
            <Choice Kind="ForwardDefinition" Name="Forward" />
            <CategoryReference Kind="Category" Name="Primitive" />
          </p:NodeReference>
          <p:TypeAnnotation LastCategoryFullName="OllamaSharp.Models" LastDependency="OllamaSharp.dll">
            <Choice Kind="TypeFlag" Name="RunningModel" />
          </p:TypeAnnotation>
          <Patch Id="THZcWgmZo8JLnYI4EiIM3A">
            <Canvas Id="S3eqFBw6yuFO0eE6NKxddA" CanvasType="Group">
              <!--

    ************************ RunningModelViewer ************************

-->
              <Node Name="RunningModelViewer" Bounds="299,245" Id="RPy98VnyTNPPMJ7UiwfgbS">
                <p:NodeReference>
                  <Choice Kind="ClassDefinition" />
                </p:NodeReference>
                <p:Interfaces>
                  <TypeReference LastCategoryFullName="HDE.Viewers" LastDependency="VL.HDE.vl">
                    <Choice Kind="MutableInterfaceType" Name="IValueViewer" />
                  </TypeReference>
                </p:Interfaces>
                <Patch Id="GYvkDeWglNmOOqr3Wx7p1z">
                  <Canvas Id="ICHGqEUuFijM4I8TDaqLlZ" CanvasType="Group">
                    <ControlPoint Id="KCoNlPXFG1rOOys9HO8tgV" Bounds="472,87" />
                    <ControlPoint Id="BrSoqsVGVLuPoCRmr9YaMp" Bounds="473,868" />
                    <ControlPoint Id="QvMyOikI4ZTMSBKPCVn5qs" Bounds="334,220" />
                    <Node Bounds="579,488,165,19" Id="JxMGyg7JABnQaBYdsBHOAq">
                      <p:NodeReference LastCategoryFullName="HDE.Viewers" LastDependency="HDE.WidgetsAndViewers.vl">
                        <Choice Kind="NodeFlag" Name="Node" Fixed="true" />
                        <Choice Kind="ProcessAppFlag" Name="TooltipPaint" />
                      </p:NodeReference>
                      <Pin Id="PNwfUBZzWjgNOzG2oQfm6e" Name="Output" Kind="OutputPin" />
                      <Pin Id="Tr51k8zAeTBQO0fZV3oayk" Name="Background" Kind="OutputPin" />
                      <Pin Id="QzgPXRukrLRLVTCnfYDGxX" Name="Hint" Kind="OutputPin" />
                      <Pin Id="OAcibt0br6KMKJBXptnUmZ" Name="Warning" Kind="OutputPin" />
                      <Pin Id="KErXkdHMgLxPUYNQZGl7bJ" Name="Error" Kind="OutputPin" />
                      <Pin Id="CcIJBgxAEeePTYuOTYiu2o" Name="Runtime Error" Kind="OutputPin" />
                      <Pin Id="HW66YIkU7HNQSbjHXK12ED" Name="Font1" Kind="OutputPin" />
                      <Pin Id="R8BN5kw7TjhMuPWE5JWDhe" Name="Font2" Kind="OutputPin" />
                      <Pin Id="EmfJ8rmmkFrOQwIoorYW1S" Name="Font3" Kind="OutputPin" />
                      <Pin Id="HwpFjTzQWN4NwFEJXawl6u" Name="Node Context" Kind="InputPin" IsHidden="true" />
<<<<<<< HEAD
                      <Pin Id="Gxy7WcEUScdPWGzL7amm5G" Name="Spacer Paint" Kind="OutputPin" />
=======
                      <Pin Id="T96xX2lGmtvPXK35NVY4S4" Name="Spacer Paint" Kind="OutputPin" />
>>>>>>> 2a8c82b6
                    </Node>
                    <Node Bounds="471,736,52,19" Id="CeiERU2FJlwMfGAxopcn72">
                      <p:NodeReference LastCategoryFullName="HDE.TooltipWidgets" LastDependency="HDE.WidgetsAndViewers.vl">
                        <Choice Kind="NodeFlag" Name="Node" Fixed="true" />
                        <Choice Kind="ProcessAppFlag" Name="Column" />
                      </p:NodeReference>
                      <Pin Id="EtBuTZXg6FbPkcY8CSsWiM" Name="Node Context" Kind="InputPin" IsHidden="true" />
                      <Pin Id="No4HigN7hPlMvs0gU5FWqL" Name="Widgets" Kind="InputPin" />
                      <Pin Id="O07vYGEVBpEObaYjxMfVBu" Name="KeepOriginalWidth" Kind="InputPin" />
                      <Pin Id="IZM1ST3UmJUQJYZnGHRQsC" Name="Output" Kind="StateOutputPin" />
                    </Node>
                    <Node Bounds="471,689,85,19" Id="Rx4qxM5n2eNMcJsVmnz7Al">
                      <p:NodeReference LastCategoryFullName="Collections.Spread" LastDependency="VL.Collections.vl">
                        <Choice Kind="NodeFlag" Name="Node" Fixed="true" />
                        <Choice Kind="OperationCallFlag" Name="Cons" />
                        <CategoryReference Kind="RecordType" Name="Spread" NeedsToBeDirectParent="true" />
                      </p:NodeReference>
                      <Pin Id="F3mAiby1z9aMU4lmXRBTv1" Name="Input" Kind="InputPin" />
                      <Pin Id="BCx0E9OEq30LSBlutRRCTD" Name="Input 2" Kind="InputPin" />
                      <Pin Id="RktyYBLD9sxMMNtkKlnEsY" Name="Result" Kind="OutputPin" />
                    </Node>
                    <Node Bounds="471,535,68,19" Id="NBELJMJzxiWL0ry5wEI5hf">
                      <p:NodeReference LastCategoryFullName="HDE.TooltipWidgets" LastDependency="HDE.WidgetsAndViewers.vl">
                        <Choice Kind="NodeFlag" Name="Node" Fixed="true" />
                        <Choice Kind="ProcessAppFlag" Name="TextWidget (SingleLine)" />
                      </p:NodeReference>
                      <Pin Id="LC5dgbWT1jYLHyhdB4hn9z" Name="Node Context" Kind="InputPin" IsHidden="true" />
                      <Pin Id="J2JZKyUkDWJQSIHTQnNTIV" Name="Value" Kind="InputPin" DefaultValue="Name: ">
                        <p:TypeAnnotation LastCategoryFullName="Primitive" LastDependency="CoreLibBasics.vl">
                          <Choice Kind="TypeFlag" Name="String" />
                        </p:TypeAnnotation>
                      </Pin>
                      <Pin Id="FRezKelyBmUN7VxhYiuadU" Name="Center Ellipsis" Kind="InputPin" />
                      <Pin Id="Nv7q2VkC4qsMbXodvBrrG4" Name="Paint" Kind="InputPin" />
                      <Pin Id="Cl4ur6PKmS1PEigv5MG2Sq" Name="Output" Kind="StateOutputPin" />
<<<<<<< HEAD
                      <Pin Id="OTehXD2eDYWMPWhvdy6g10" Name="Horizontal Alignment" Kind="InputPin" />
=======
                      <Pin Id="ANFrvFz1vOELqsfCsGnaDg" Name="Horizontal Alignment" Kind="InputPin" />
>>>>>>> 2a8c82b6
                    </Node>
                    <Node Bounds="829,535,68,19" Id="Ly9IHiRGSjqNKEsPde8XYj">
                      <p:NodeReference LastCategoryFullName="HDE.TooltipWidgets" LastDependency="HDE.WidgetsAndViewers.vl">
                        <Choice Kind="NodeFlag" Name="Node" Fixed="true" />
                        <Choice Kind="ProcessAppFlag" Name="TextWidget (SingleLine)" />
                      </p:NodeReference>
                      <Pin Id="QsN7lHteMBaQTAIxHocAOb" Name="Node Context" Kind="InputPin" IsHidden="true" />
                      <Pin Id="G3KidpqeatpNiTBSVEAib3" Name="Value" Kind="InputPin" DefaultValue="City: ">
                        <p:TypeAnnotation LastCategoryFullName="Primitive" LastDependency="CoreLibBasics.vl">
                          <Choice Kind="TypeFlag" Name="String" />
                        </p:TypeAnnotation>
                      </Pin>
                      <Pin Id="USqIp4tmN2ZPjJzIzv4axK" Name="Center Ellipsis" Kind="InputPin" />
                      <Pin Id="G5Tab0FcWZ0PwPTSxDRrHx" Name="Paint" Kind="InputPin" />
                      <Pin Id="PDeYn1qwpFrMESTYrlRpn4" Name="Output" Kind="StateOutputPin" />
<<<<<<< HEAD
                      <Pin Id="V2a0tTYM53MLs3gBG9tACX" Name="Horizontal Alignment" Kind="InputPin" />
=======
                      <Pin Id="J5ptUAen9yMMlbciAlJFYi" Name="Horizontal Alignment" Kind="InputPin" />
>>>>>>> 2a8c82b6
                    </Node>
                    <Node Bounds="656,625,35,19" Id="Mg33PzQ0yZsLE5oByo7QZ5">
                      <p:NodeReference LastCategoryFullName="HDE.TooltipWidgets" LastDependency="HDE.WidgetsAndViewers.vl">
                        <Choice Kind="NodeFlag" Name="Node" Fixed="true" />
                        <Choice Kind="ProcessAppFlag" Name="Row" />
                      </p:NodeReference>
                      <Pin Id="O1ssEZb2cUjOPetwdONuhj" Name="Node Context" Kind="InputPin" IsHidden="true" />
                      <Pin Id="Ldb7nCpdddkMNz9zLaxPZq" Name="Widgets" Kind="InputPin" />
                      <Pin Id="CFtfcoxsteYLyx53JfD2j1" Name="Output" Kind="StateOutputPin" />
                    </Node>
                    <Node Bounds="656,586,178,19" Id="QSz5GjW5dK3N0FJxIWDLrt">
                      <p:NodeReference LastCategoryFullName="Collections.Spread" LastDependency="VL.Collections.vl">
                        <Choice Kind="NodeFlag" Name="Node" Fixed="true" />
                        <Choice Kind="OperationCallFlag" Name="Cons" />
                        <CategoryReference Kind="RecordType" Name="Spread" NeedsToBeDirectParent="true" />
                      </p:NodeReference>
                      <Pin Id="RQSIEXphRJsPygXyW8ijvT" Name="Input" Kind="InputPin" />
                      <Pin Id="DCu4JlJqdUWPv3hq6c1aPW" Name="Input 2" Kind="InputPin" />
                      <Pin Id="ACMy5HDVMySOk2CDz72LTY" Name="Result" Kind="OutputPin" />
                    </Node>
                    <Node Bounds="656,535,68,19" Id="R2w4J4IZ0fBLigOpGxrymD">
                      <p:NodeReference LastCategoryFullName="HDE.TooltipWidgets" LastDependency="HDE.WidgetsAndViewers.vl">
                        <Choice Kind="NodeFlag" Name="Node" Fixed="true" />
                        <Choice Kind="ProcessAppFlag" Name="TextWidget (SingleLine)" />
                      </p:NodeReference>
                      <Pin Id="SMR1spV65a4MaKptHdDS9w" Name="Node Context" Kind="InputPin" IsHidden="true" />
                      <Pin Id="AUhak6q6KW1LFo149RHIlD" Name="Value" Kind="InputPin" />
                      <Pin Id="PkZ5PalmpKZNj8deqkH0IE" Name="Center Ellipsis" Kind="InputPin" />
                      <Pin Id="QtagJcMkardQEPnV2pbrNf" Name="Paint" Kind="InputPin" />
                      <Pin Id="BtfYF8WPOWYLzV89ct82bK" Name="Output" Kind="StateOutputPin" />
<<<<<<< HEAD
                      <Pin Id="VdkNjfEkphmNAekUiSvrM5" Name="Horizontal Alignment" Kind="InputPin" />
=======
                      <Pin Id="Fu35AablKBfOIyMxkphvEL" Name="Horizontal Alignment" Kind="InputPin" />
>>>>>>> 2a8c82b6
                    </Node>
                    <Node Bounds="471,811,145,19" Id="JyMFUMMBTBCLbMnaMh8zvL">
                      <p:NodeReference LastCategoryFullName="HDE.TooltipWidgets" LastDependency="HDE.WidgetsAndViewers.vl">
                        <Choice Kind="NodeFlag" Name="Node" Fixed="true" />
                        <Choice Kind="ProcessAppFlag" Name="PanelWidget" />
                      </p:NodeReference>
                      <Pin Id="KKW4QjgCiqHNtvUMawV4Ct" Name="Node Context" Kind="InputPin" IsHidden="true" />
                      <Pin Id="CKncja7K0CaNQqGu8LCkyu" Name="Widget" Kind="InputPin" />
                      <Pin Id="IZ2dGaEMcE7MY2zpn2yoON" Name="Margin" Kind="InputPin" DefaultValue="0.03, 0.03">
                        <p:TypeAnnotation LastCategoryFullName="2D" LastDependency="CoreLibBasics.vl">
                          <Choice Kind="TypeFlag" Name="Vector2" />
                        </p:TypeAnnotation>
                      </Pin>
                      <Pin Id="NToDB9ONN75NJVU5ITTZyt" Name="Padding" Kind="InputPin" DefaultValue="0.05, 0.05">
                        <p:TypeAnnotation LastCategoryFullName="2D" LastDependency="CoreLibBasics.vl">
                          <Choice Kind="TypeFlag" Name="Vector2" />
                        </p:TypeAnnotation>
                      </Pin>
                      <Pin Id="ULUmbF6QRX5PJEoYNKk4Jv" Name="Background Paint" Kind="InputPin" />
                      <Pin Id="Vb30CJPqiwaQMxkbZytFXm" Name="Background Enabled" Kind="InputPin" DefaultValue="True">
                        <p:TypeAnnotation LastCategoryFullName="Primitive" LastDependency="CoreLibBasics.vl">
                          <Choice Kind="TypeFlag" Name="Boolean" />
                        </p:TypeAnnotation>
                      </Pin>
                      <Pin Id="FHuhtHLutKNMxbHycmKSHi" Name="Stroke Paint" Kind="InputPin" />
                      <Pin Id="AbXbfxjTqMDPuUoEVCHdyV" Name="Stroke Enabled" Kind="InputPin" DefaultValue="True">
                        <p:TypeAnnotation LastCategoryFullName="Primitive" LastDependency="CoreLibBasics.vl">
                          <Choice Kind="TypeFlag" Name="Boolean" />
                        </p:TypeAnnotation>
                      </Pin>
                      <Pin Id="ClkiLwr4XiFMbNO7SBd6xB" Name="Clip Enabled" Kind="InputPin" />
                      <Pin Id="JPrDMvNW94AOZfAG19hRg7" Name="Output" Kind="StateOutputPin" />
                    </Node>
                    <Node Bounds="571,784,55,19" Id="KedVl2KBPm5N2MBG5fbbMk">
                      <p:NodeReference LastCategoryFullName="Graphics.Skia.Paint" LastDependency="VL.Skia.vl">
                        <Choice Kind="NodeFlag" Name="Node" Fixed="true" />
                        <Choice Kind="ProcessAppFlag" Name="SetColor" />
                      </p:NodeReference>
                      <Pin Id="NTCJyNCm6ZDMdoZdW5Rsw3" Name="Node Context" Kind="InputPin" IsHidden="true" />
                      <Pin Id="FQJpM4TqpmNPJLbvF45eJD" Name="Input" Kind="InputPin" />
                      <Pin Id="LDob4PWOZFjO5pqOoTBrxl" Name="Value" Kind="InputPin" DefaultValue="0.6200002, 0.6200002, 0.6200002, 1">
                        <p:TypeAnnotation LastCategoryFullName="Color" LastDependency="CoreLibBasics.vl">
                          <Choice Kind="TypeFlag" Name="RGBA" />
                        </p:TypeAnnotation>
                      </Pin>
                      <Pin Id="SNA5h18f9FzQDQQxnJROve" Name="Output" Kind="OutputPin" />
                    </Node>
                    <Node Bounds="531,741,45,19" Id="Jt4XuKPrXKsQM3eC1y20Ha">
                      <p:NodeReference LastCategoryFullName="Graphics.Skia.Paint" LastDependency="VL.Skia.vl">
                        <Choice Kind="NodeFlag" Name="Node" Fixed="true" />
                        <Choice Kind="ProcessAppFlag" Name="Fill" />
                      </p:NodeReference>
                      <Pin Id="NALh86LxezIMjZcjFGqfJF" Name="Node Context" Kind="InputPin" IsHidden="true" />
                      <Pin Id="L6ylLBykzFjPvuWVxRB9Ko" Name="Input" Kind="InputPin" />
                      <Pin Id="HHWGJFmuppnOEeG5mE8ovu" Name="Color" Kind="InputPin" DefaultValue="0.1199999, 0.1199999, 0.1199999, 1">
                        <p:TypeAnnotation LastCategoryFullName="Color" LastDependency="CoreLibBasics.vl">
                          <Choice Kind="TypeFlag" Name="RGBA" />
                        </p:TypeAnnotation>
                      </Pin>
                      <Pin Id="OlVA97iUObrOypY4fLo49i" Name="Shader" Kind="InputPin" />
                      <Pin Id="I1DFOFG5RhJPUD2n4B8ZtR" Name="Output" Kind="OutputPin" />
                    </Node>
                    <Node Bounds="470,115,47,26" Id="UnUCz81U5asLF0YqHvxOjf">
                      <p:NodeReference LastCategoryFullName="Ollama.Model" LastDependency="VL.Ollama_simple.vl">
                        <Choice Kind="NodeFlag" Name="Node" Fixed="true" />
                        <CategoryReference Kind="ClassType" Name="Model" />
                        <Choice Kind="OperationCallFlag" Name="Details" />
                      </p:NodeReference>
                      <Pin Id="N0dZwJqohxhMYZuZSNmOLj" Name="Input" Kind="StateInputPin" />
                      <Pin Id="OLqcPOwG93rO3TraDNSk47" Name="Output" Kind="StateOutputPin" />
                      <Pin Id="KCsyoqq7imDP6pKIqM6HdF" Name="Details" Kind="OutputPin" />
                    </Node>
                    <Node Bounds="468,235,47,19" Id="MlHokLlVWXULZTYNe0pY78">
                      <p:NodeReference LastCategoryFullName="Ollama.Model" LastDependency="VL.Ollama.vl">
                        <Choice Kind="NodeFlag" Name="Node" Fixed="true" />
                        <CategoryReference Kind="ClassType" Name="Model" />
                        <CategoryReference Kind="ClassType" Name="Model" NeedsToBeDirectParent="true">
                          <p:OuterCategoryReference Kind="Category" Name="Ollama" NeedsToBeDirectParent="true" />
                        </CategoryReference>
                        <Choice Kind="OperationCallFlag" Name="Name" />
                      </p:NodeReference>
                      <Pin Id="JmyXfabkFr5M8ihwKwK97Y" Name="Input" Kind="StateInputPin" />
                      <Pin Id="NLKrEUjnsTGNvxgtMlfFrO" Name="Output" Kind="StateOutputPin" />
                      <Pin Id="PaoF0gLlOUxL0xyhhdQfS8" Name="Name" Kind="OutputPin" />
                    </Node>
                    <Node Bounds="594,286,47,19" Id="MsrpznR52cGOHDo2BkiIBR">
                      <p:NodeReference LastCategoryFullName="Ollama.Model" LastDependency="VL.Ollama.vl">
                        <Choice Kind="NodeFlag" Name="Node" Fixed="true" />
                        <CategoryReference Kind="ClassType" Name="Model" NeedsToBeDirectParent="true">
                          <p:OuterCategoryReference Kind="Category" Name="Ollama" NeedsToBeDirectParent="true" />
                        </CategoryReference>
                        <Choice Kind="OperationCallFlag" Name="Size" />
                      </p:NodeReference>
                      <Pin Id="SGQ58fcRFeaQayFj2AOXhk" Name="Input" Kind="StateInputPin" />
                      <Pin Id="IZ8L6U3ODDJMt8uFAp8BLz" Name="Output" Kind="StateOutputPin" />
                      <Pin Id="CCyAU9NqYMkLO5UY42Bd3b" Name="Size" Kind="OutputPin" />
                    </Node>
                    <Node Bounds="429,328,46,26" Id="HijbiYFJh0kMlu17gAoIkb">
                      <p:NodeReference LastCategoryFullName="Ollama.Model.Details" LastDependency="VL.Ollama.vl">
                        <Choice Kind="NodeFlag" Name="Node" Fixed="true" />
                        <Choice Kind="OperationCallFlag" Name="Family" />
                      </p:NodeReference>
                      <Pin Id="Boh8BojKAp0MX3AMDpS2TL" Name="Input" Kind="StateInputPin" />
                      <Pin Id="TH0YieHapujPQgd9gG7QWC" Name="Output" Kind="StateOutputPin" />
                      <Pin Id="AkzdKXNtbeRNQU31p87KfS" Name="Family" Kind="OutputPin" />
                    </Node>
                    <Node Bounds="848,373,55,19" Id="VVs3ZyYCQtvPRxOuF56qwG">
                      <p:NodeReference LastCategoryFullName="System.Conversion" LastDependency="VL.CoreLib.vl">
                        <Choice Kind="NodeFlag" Name="Node" Fixed="true" />
                        <Choice Kind="OperationCallFlag" Name="ToString (Format)" />
                      </p:NodeReference>
                      <Pin Id="MZa9wK1NcwOLEXBTr93ftE" Name="Input" Kind="InputPin" />
                      <Pin Id="Or2YL5Dc2OYNk6koJoNzl1" Name="Format" Kind="InputPin" />
                      <Pin Id="KAgcuMgWkSLNzJMiSlPjYj" Name="Result" Kind="OutputPin" />
                    </Node>
                    <Pad Id="H3LSOMGsqXQMHXDG4Bjehb" Comment="Format" Bounds="900,355,22,15" ShowValueBox="true" isIOBox="true" Value="N">
                      <p:TypeAnnotation LastCategoryFullName="Primitive" LastDependency="VL.CoreLib.vl">
                        <Choice Kind="TypeFlag" Name="String" />
                      </p:TypeAnnotation>
                    </Pad>
                    <Node Bounds="828,415,85,19" Id="FmX39UK2V88NXaWicX0Fod">
                      <p:NodeReference LastCategoryFullName="Math" LastDependency="VL.CoreLib.vl">
                        <Choice Kind="NodeFlag" Name="Node" Fixed="true" />
                        <FullNameCategoryReference ID="Math" />
                        <Choice Kind="OperationCallFlag" Name="+" />
                      </p:NodeReference>
                      <Pin Id="CFjVBOxVzx0LYSX0eQeQu7" Name="Input" Kind="InputPin" DefaultValue=" (" />
                      <Pin Id="Ec51JVghPIDOFXkTdD3X6S" Name="Input 2" Kind="InputPin" DefaultValue="GB" />
                      <Pin Id="PsGmxemiXdTMLNpvDNJNkl" Name="Output" Kind="OutputPin" />
                      <Pin Id="TP5h4yLlJvBOT3dlok3EOl" Name="Input 3" Kind="InputPin" DefaultValue="GB " />
                      <Pin Id="TBOj63OETMwPP99bUoID9O" Name="Input 4" Kind="InputPin" />
                      <Pin Id="KS7YZEoQ4CvMzXhIxzGsQA" Name="Input 5" Kind="InputPin" DefaultValue="VRAM)" />
                    </Node>
                    <Node Bounds="848,335,25,19" Id="Vfppk5ULWn8MFsc3e7ZFWX">
                      <p:NodeReference LastCategoryFullName="Primitive.Float64" LastDependency="VL.CoreLib.vl">
                        <Choice Kind="NodeFlag" Name="Node" Fixed="true" />
                        <Choice Kind="OperationCallFlag" Name="/ (Integer64)" />
                      </p:NodeReference>
                      <Pin Id="SbK2EsNMjHYLuv302RgLyq" Name="Input" Kind="StateInputPin" />
                      <Pin Id="GznR59A94uHO7MdDtPvxRi" Name="Input 2" Kind="InputPin" DefaultValue="1024" />
                      <Pin Id="RsFpsauMsP3MiZTTVNaqxP" Name="Output" Kind="StateOutputPin" />
                    </Node>
                    <Pad Id="JaLbzzhrlMxOjZINcWtcpf" Comment="1024^3" Bounds="1037,290,78,15" ShowValueBox="true" isIOBox="true" Value="1073741824">
                      <p:TypeAnnotation LastCategoryFullName="Primitive" LastDependency="VL.CoreLib.vl">
                        <Choice Kind="TypeFlag" Name="Float64" />
                      </p:TypeAnnotation>
                    </Pad>
                    <Node Bounds="470,411,45,19" Id="OMbobEYVrWuM6uQFwUFx0z">
                      <p:NodeReference LastCategoryFullName="Math" LastDependency="VL.CoreLib.vl">
                        <Choice Kind="NodeFlag" Name="Node" Fixed="true" />
                        <FullNameCategoryReference ID="Math" />
                        <Choice Kind="OperationCallFlag" Name="+" />
                      </p:NodeReference>
                      <Pin Id="VKDrPtWjzjhLfetsSZBhup" Name="Input" Kind="InputPin" />
                      <Pin Id="IFrhLP6wsZRMdd5CyV1e3f" Name="Input 2" Kind="InputPin" DefaultValue="/" />
                      <Pin Id="MgYvRj1BZFNOGNJotOKjfz" Name="Output" Kind="OutputPin" />
                      <Pin Id="VJA2ww5OhwFNDHBtub5Dz8" Name="Input 3" Kind="InputPin" />
                    </Node>
                    <Node Bounds="655,361,99,26" Id="OllPMWcrzaDLCWFUnFcMFS">
                      <p:NodeReference LastCategoryFullName="System.DateTime" LastDependency="VL.CoreLib.vl">
                        <Choice Kind="NodeFlag" Name="Node" Fixed="true" />
                        <CategoryReference Kind="4026531840" Name="DateTime" />
                        <Choice Kind="OperationCallFlag" Name="ToShortDateString" />
                      </p:NodeReference>
                      <Pin Id="V0li5eus9NoPEUFV3zwrnG" Name="Input" Kind="StateInputPin" />
                      <Pin Id="CTh83hOGTLIQdOUjMDs6vn" Name="Result" Kind="OutputPin" />
                    </Node>
                    <ControlPoint Id="UtN3bBgfMk1LbEjJ4jcoW8" Bounds="431,228" />
                    <Node Bounds="592,151,68,26" Id="JcLVfmGYtB5QO5lxrWnR8I">
                      <p:NodeReference LastCategoryFullName="Ollama.Model.RunningModel" LastDependency="VL.Ollama.vl">
                        <Choice Kind="NodeFlag" Name="Node" Fixed="true" />
                        <CategoryReference Kind="ClassType" Name="RunningModel" />
                        <Choice Kind="OperationCallFlag" Name="SizeVram" />
                      </p:NodeReference>
                      <Pin Id="RzYYe3P9nYuOyUWIspz2NH" Name="Input" Kind="StateInputPin" />
                      <Pin Id="EusNsrxBwaUNice1lk1Q0u" Name="Output" Kind="StateOutputPin" />
                      <Pin Id="Ltr1nyChXUAOH4VntCLKMY" Name="Size Vram" Kind="OutputPin" />
                    </Node>
                    <Node Bounds="592,199,68,19" Id="EzKnMOdp5RCPXfsSxsqe4s">
                      <p:NodeReference LastCategoryFullName="Ollama.RunningModel" LastDependency="VL.Ollama.vl">
                        <Choice Kind="NodeFlag" Name="Node" Fixed="true" />
                        <Choice Kind="OperationCallFlag" Name="ExpiresAt" />
                      </p:NodeReference>
                      <Pin Id="Q3APALl18KpMx0VLMQGkyo" Name="Input" Kind="StateInputPin" />
                      <Pin Id="OM2quUDYAYEMqCYgHKMSFi" Name="Output" Kind="StateOutputPin" />
                      <Pin Id="S04rPVdIa8vLnvVhopqaTm" Name="Expires At" Kind="OutputPin" />
                    </Node>
                    <Node Bounds="1015,375,55,19" Id="Gbm9TZvENdZMDHZzyBHY3O">
                      <p:NodeReference LastCategoryFullName="System.Conversion" LastDependency="VL.CoreLib.vl">
                        <Choice Kind="NodeFlag" Name="Node" Fixed="true" />
                        <Choice Kind="OperationCallFlag" Name="ToString (Format)" />
                      </p:NodeReference>
                      <Pin Id="DNly8Mm1kWyNXSUCKO4kUh" Name="Input" Kind="InputPin" />
                      <Pin Id="CIpd7ZT3BHBQGNaxxnIUKU" Name="Format" Kind="InputPin" />
                      <Pin Id="N3XDddE2M7eMHIiK4r8v9J" Name="Result" Kind="OutputPin" />
                    </Node>
                    <Pad Id="PJJqMFEYdMELU5D3oA9nb1" Comment="Format" Bounds="1067,357,22,15" ShowValueBox="true" isIOBox="true" Value="N">
                      <p:TypeAnnotation LastCategoryFullName="Primitive" LastDependency="VL.CoreLib.vl">
                        <Choice Kind="TypeFlag" Name="String" />
                      </p:TypeAnnotation>
                    </Pad>
                    <Node Bounds="1015,337,25,19" Id="FSO347bH5soL1F1aNNDQQt">
                      <p:NodeReference LastCategoryFullName="Primitive.Float64" LastDependency="VL.CoreLib.vl">
                        <Choice Kind="NodeFlag" Name="Node" Fixed="true" />
                        <Choice Kind="OperationCallFlag" Name="/ (Integer64)" />
                      </p:NodeReference>
                      <Pin Id="J1aiC9K4JioNTKoGuhTyjM" Name="Input" Kind="StateInputPin" />
                      <Pin Id="GT660xTNbqPL2tnKcc8W4o" Name="Input 2" Kind="InputPin" DefaultValue="1024" />
                      <Pin Id="M8BzGT9Gqq7McQUWfOfXbi" Name="Output" Kind="StateOutputPin" />
                    </Node>
                    <Node Bounds="695,398,101,26" Id="MhIAqkufkTvMbLy4TOsotD">
                      <p:NodeReference LastCategoryFullName="System.DateTime" LastDependency="VL.CoreLib.vl">
                        <Choice Kind="NodeFlag" Name="Node" Fixed="true" />
                        <CategoryReference Kind="4026531840" Name="DateTime" NeedsToBeDirectParent="true" />
                        <Choice Kind="OperationCallFlag" Name="ToShortTimeString" />
                      </p:NodeReference>
                      <Pin Id="QbIFJVHNen6MglafpA5a6A" Name="Input" Kind="StateInputPin" />
                      <Pin Id="K4Addq2gBJ2MZrcQPdzkEV" Name="Result" Kind="OutputPin" />
                    </Node>
                    <Node Bounds="655,440,45,19" Id="T4AeTVZKHX2P1qXsR7BivD">
                      <p:NodeReference LastCategoryFullName="Math" LastDependency="VL.CoreLib.vl">
                        <Choice Kind="NodeFlag" Name="Node" Fixed="true" />
                        <FullNameCategoryReference ID="Math" />
                        <Choice Kind="OperationCallFlag" Name="+" />
                      </p:NodeReference>
                      <Pin Id="QHmzTVXV69sPbKTkkbs7Bu" Name="Input" Kind="InputPin" />
                      <Pin Id="QIbO7r82AgQLncSyN4yEpY" Name="Input 2" Kind="InputPin" DefaultValue=" " />
                      <Pin Id="KWFD7bTuDvzNoQSCxLC2YR" Name="Output" Kind="OutputPin" />
                      <Pin Id="EpSZhkAHckSMdHtkwI6M3k" Name="Input 3" Kind="InputPin" />
                    </Node>
                  </Canvas>
                  <Patch Id="E3y073FmEuSLbgRoMcZVJ7" Name="Create" />
                  <ProcessDefinition Id="CGIYJB8hZ1wN4Ce7P2c51d" IsHidden="true">
                    <Fragment Id="GcHiFYtq24aNLHHdrqSBIr" Patch="E3y073FmEuSLbgRoMcZVJ7" Enabled="true" />
                    <Fragment Id="Cau6xHmzz7LLN6aNKcprih" Patch="EzjzkZIjRFGQUdI9yKMIhd" Enabled="true" />
                  </ProcessDefinition>
                  <Patch Id="EzjzkZIjRFGQUdI9yKMIhd" Name="Update">
                    <Pin Id="HQ4IIWk1W6GM4NP3qU5Dln" MergeId="6013" Name="Value" Kind="InputPin">
                      <p:TypeAnnotation LastCategoryFullName="Ollama.Model" LastDependency="VL.Ollama.vl">
                        <Choice Kind="TypeFlag" Name="RunningModel" />
                      </p:TypeAnnotation>
                    </Pin>
                    <Pin Id="HibYCvXGWANPsAz0qATgbj" MergeId="6014" Name="Context" Kind="InputPin" />
                    <Pin Id="TZSpczyLOuBPCLtbmNGG1V" MergeId="6015" Name="Widget" Kind="OutputPin" />
                  </Patch>
                  <Link Id="KaJAo48njNIQX8C0Naul22" Ids="HQ4IIWk1W6GM4NP3qU5Dln,KCoNlPXFG1rOOys9HO8tgV" IsHidden="true" />
                  <Link Id="FwanzM79MOtPlwWb5B3f7U" Ids="BrSoqsVGVLuPoCRmr9YaMp,TZSpczyLOuBPCLtbmNGG1V" IsHidden="true" />
                  <Link Id="FAiPPCc0nCUMEkP7BVY2dP" Ids="HibYCvXGWANPsAz0qATgbj,QvMyOikI4ZTMSBKPCVn5qs" IsHidden="true" />
                  <Link Id="UVJaltSMdSUPz1RRWec7CL" Ids="RktyYBLD9sxMMNtkKlnEsY,No4HigN7hPlMvs0gU5FWqL" />
                  <Link Id="Qpl8rWQID3iLImkYBE26ia" Ids="ACMy5HDVMySOk2CDz72LTY,Ldb7nCpdddkMNz9zLaxPZq" />
                  <Link Id="IiJAtx3Yr0tLUYLmWS0qKK" Ids="IZM1ST3UmJUQJYZnGHRQsC,CKncja7K0CaNQqGu8LCkyu" />
                  <Link Id="BiY4D5OmlmxQYaAcPCTBiS" Ids="JPrDMvNW94AOZfAG19hRg7,BrSoqsVGVLuPoCRmr9YaMp" />
                  <Link Id="DlQm84zwBrtM4p2loXVn0n" Ids="SNA5h18f9FzQDQQxnJROve,FHuhtHLutKNMxbHycmKSHi" />
                  <Link Id="IEMgUN6AR99NaKoT7vmDn9" Ids="I1DFOFG5RhJPUD2n4B8ZtR,ULUmbF6QRX5PJEoYNKk4Jv" />
                  <Link Id="I5elMdx9mXWQC0zMU2jjG0" Ids="KCoNlPXFG1rOOys9HO8tgV,N0dZwJqohxhMYZuZSNmOLj" />
                  <Link Id="HNjeKcpHfF7MrNlxVCNDCq" Ids="OLqcPOwG93rO3TraDNSk47,JmyXfabkFr5M8ihwKwK97Y" />
                  <Link Id="TmxVndP668eOqrgqHSgWiy" Ids="NLKrEUjnsTGNvxgtMlfFrO,SGQ58fcRFeaQayFj2AOXhk" />
                  <Link Id="VbHEtBEOzKdPjErujsHlOh" Ids="KCsyoqq7imDP6pKIqM6HdF,UtN3bBgfMk1LbEjJ4jcoW8,Boh8BojKAp0MX3AMDpS2TL" />
                  <Link Id="LJrur89wV3YLloST755RIo" Ids="Cl4ur6PKmS1PEigv5MG2Sq,F3mAiby1z9aMU4lmXRBTv1" />
                  <Link Id="L5S2oSsvvjELcWwSHDcQfT" Ids="HW66YIkU7HNQSbjHXK12ED,Nv7q2VkC4qsMbXodvBrrG4" />
                  <Link Id="DprbB3axIE8OOL28j4MZUM" Ids="H3LSOMGsqXQMHXDG4Bjehb,Or2YL5Dc2OYNk6koJoNzl1" />
                  <Link Id="SCy2QXiLcclNVho8jwYdJ9" Ids="PsGmxemiXdTMLNpvDNJNkl,G3KidpqeatpNiTBSVEAib3" />
                  <Link Id="AJLTE0D8vA5M5t4tEfNUxH" Ids="JaLbzzhrlMxOjZINcWtcpf,GznR59A94uHO7MdDtPvxRi" />
                  <Link Id="BFLPqnyDQ5RNj3gOsvG4Wk" Ids="CCyAU9NqYMkLO5UY42Bd3b,SbK2EsNMjHYLuv302RgLyq" />
                  <Link Id="NPlLUH9OC67PAsxRCPOtRN" Ids="RsFpsauMsP3MiZTTVNaqxP,MZa9wK1NcwOLEXBTr93ftE" />
                  <Link Id="UJLfauCw1fLQbwLonwFTHo" Ids="AkzdKXNtbeRNQU31p87KfS,VKDrPtWjzjhLfetsSZBhup" />
                  <Link Id="Oh0sDJcKzvDMNWPFQeXVOi" Ids="PaoF0gLlOUxL0xyhhdQfS8,VJA2ww5OhwFNDHBtub5Dz8" />
                  <Link Id="O1awH0pZsW5N2j0wt3Nuch" Ids="CTh83hOGTLIQdOUjMDs6vn,QHmzTVXV69sPbKTkkbs7Bu" />
                  <Link Id="B6aApWo1HonMi30zqQW5GW" Ids="R8BN5kw7TjhMuPWE5JWDhe,QtagJcMkardQEPnV2pbrNf" />
                  <Link Id="JRi28nY4skHN8ukJFIPrDA" Ids="EmfJ8rmmkFrOQwIoorYW1S,G5Tab0FcWZ0PwPTSxDRrHx" />
                  <Link Id="MkzlI7cNTzsNpENOFuYEKQ" Ids="CFtfcoxsteYLyx53JfD2j1,BCx0E9OEq30LSBlutRRCTD" />
                  <Link Id="I51vyNqX1I6P91145rZDjG" Ids="BtfYF8WPOWYLzV89ct82bK,RQSIEXphRJsPygXyW8ijvT" />
                  <Link Id="LVjbhXIYQm3NYd44WQlz4P" Ids="PDeYn1qwpFrMESTYrlRpn4,DCu4JlJqdUWPv3hq6c1aPW" />
                  <Link Id="EDxN8spkS4GQC1e6sebako" Ids="KAgcuMgWkSLNzJMiSlPjYj,Ec51JVghPIDOFXkTdD3X6S" />
                  <Link Id="DnrQKlcKIcVM0LxeyPnt5U" Ids="KCoNlPXFG1rOOys9HO8tgV,RzYYe3P9nYuOyUWIspz2NH" />
                  <Link Id="Eqw65XPXxQSPIjE2CuQ3M5" Ids="EusNsrxBwaUNice1lk1Q0u,Q3APALl18KpMx0VLMQGkyo" />
                  <Link Id="CUrXdT61leeOd5OHCxazO5" Ids="S04rPVdIa8vLnvVhopqaTm,V0li5eus9NoPEUFV3zwrnG" />
                  <Link Id="N9cdTnEAHOjO71YXrjFacl" Ids="PJJqMFEYdMELU5D3oA9nb1,CIpd7ZT3BHBQGNaxxnIUKU" />
                  <Link Id="NRmJptowO9oOxt3AaExOOe" Ids="M8BzGT9Gqq7McQUWfOfXbi,DNly8Mm1kWyNXSUCKO4kUh" />
                  <Link Id="OT8tmvBJbIELPCEPaXCrWb" Ids="N3XDddE2M7eMHIiK4r8v9J,TBOj63OETMwPP99bUoID9O" />
                  <Link Id="LnT8ZCnE12QLzeg1oltVLB" Ids="Ltr1nyChXUAOH4VntCLKMY,J1aiC9K4JioNTKoGuhTyjM" />
                  <Link Id="IqLo2BtBx3HOeP6upgFH6x" Ids="JaLbzzhrlMxOjZINcWtcpf,GT660xTNbqPL2tnKcc8W4o" />
                  <Link Id="SCHlLrQSP4tNvZ3PbaUmie" Ids="MgYvRj1BZFNOGNJotOKjfz,J2JZKyUkDWJQSIHTQnNTIV" />
                  <Link Id="KuevBv6UfYcLUhTxK2h1lq" Ids="S04rPVdIa8vLnvVhopqaTm,QbIFJVHNen6MglafpA5a6A" />
                  <Link Id="OkISLXlysEDMwYhuszCJdg" Ids="KWFD7bTuDvzNoQSCxLC2YR,AUhak6q6KW1LFo149RHIlD" />
                  <Link Id="OsdZ8f32Q8kOD5IKIc4Euq" Ids="K4Addq2gBJ2MZrcQPdzkEV,EpSZhkAHckSMdHtkwI6M3k" />
                </Patch>
              </Node>
            </Canvas>
            <ProcessDefinition Id="IGhZEI0e878QbKjiDRntVY" IsHidden="true" />
          </Patch>
        </Node>
        <Pad Id="KTxofzuiUsiQCubNqRyMOT" Bounds="301,386,99,19" ShowValueBox="true" isIOBox="true" Value="&lt; Viewer inside">
          <p:TypeAnnotation>
            <Choice Kind="TypeFlag" Name="String" />
          </p:TypeAnnotation>
          <p:ValueBoxSettings>
            <p:fontsize p:Type="Int32">9</p:fontsize>
            <p:stringtype p:Assembly="VL.Core" p:Type="VL.Core.StringType">Comment</p:stringtype>
          </p:ValueBoxSettings>
        </Pad>
        <Pad Id="NlIMAblxfaeMdPTJ4uEA8c" Bounds="253,436,99,19" ShowValueBox="true" isIOBox="true" Value="&lt; Viewer inside">
          <p:TypeAnnotation>
            <Choice Kind="TypeFlag" Name="String" />
          </p:TypeAnnotation>
          <p:ValueBoxSettings>
            <p:fontsize p:Type="Int32">9</p:fontsize>
            <p:stringtype p:Assembly="VL.Core" p:Type="VL.Core.StringType">Comment</p:stringtype>
          </p:ValueBoxSettings>
        </Pad>
        <Pad Id="MmUdlAmlyjPMy2SBaBsUR0" Bounds="299,529,118,19" ShowValueBox="true" isIOBox="true" Value="&lt; ToString inside">
          <p:TypeAnnotation>
            <Choice Kind="TypeFlag" Name="String" />
          </p:TypeAnnotation>
          <p:ValueBoxSettings>
            <p:fontsize p:Type="Int32">9</p:fontsize>
            <p:stringtype p:Assembly="VL.Core" p:Type="VL.Core.StringType">Comment</p:stringtype>
          </p:ValueBoxSettings>
        </Pad>
        <!--

    ************************ Message ************************

-->
        <Node Name="Message" Bounds="172,664" Id="Lzl8hIb8fXmPmnrJby58kw">
          <p:NodeReference>
            <Choice Kind="ForwardDefinition" Name="Forward" />
            <CategoryReference Kind="Category" Name="Primitive" />
          </p:NodeReference>
          <p:TypeAnnotation LastCategoryFullName="OllamaSharp.Models.Chat" LastDependency="OllamaSharp.dll">
            <Choice Kind="TypeFlag" Name="Message" />
          </p:TypeAnnotation>
          <p:ForwardAllNodesOfTypeDefinition p:Type="Boolean">false</p:ForwardAllNodesOfTypeDefinition>
          <Patch Id="IWaPDsLnaCmPNp1JXW60CT">
            <Canvas Id="APDOVJdgXD8M4G3NDwLZq0" CanvasType="Group">
              <!--

    ************************ Create ************************

-->
              <Node Name="Create" Bounds="575,142,159,253" Id="BQBPvb7AKnYOBxhgKyIm4Q">
                <p:NodeReference>
                  <Choice Kind="OperationDefinition" Name="Operation" />
                  <CategoryReference Kind="Category" Name="Primitive" />
                </p:NodeReference>
                <p:HideCategory p:Type="Boolean">false</p:HideCategory>
                <Patch Id="IJhfv5opDcbNnnLaxjdrYP">
                  <Node Bounds="597,349,47,26" AutoConnect="true" Id="PysAQTeayTuOEBdGvIRryi">
                    <p:NodeReference LastCategoryFullName="OllamaSharp.Models.Chat.Message" LastDependency="OllamaSharp.dll" OverloadStrategy="AllPinsThatAreNotCommon">
                      <Choice Kind="OperationNode" Name="Create" />
                      <FullNameCategoryReference ID="OllamaSharp.Models.Chat.Message" />
                      <PinReference Kind="InputPin" Name="Role" />
                      <PinReference Kind="InputPin" Name="Content" />
                      <PinReference Kind="InputPin" Name="Images" />
                    </p:NodeReference>
                    <Pin Id="QJ0xDlLpaT9QaU80arGWOZ" Name="Role" Kind="InputPin" />
                    <Pin Id="FxBlXQLSp2vNIh2roGxZ4y" Name="Content" Kind="InputPin" />
                    <Pin Id="EaHYWmhBDBwLABZ9ecPcsp" Name="Images" Kind="InputPin" />
                    <Pin Id="Jrpll8iaQSiPCuJvxNROT3" Name="Output" Kind="StateOutputPin" />
                  </Node>
                  <Pin Id="La8Oh0UgPpYOrmyFOYQVu9" Name="Role" Kind="InputPin" />
                  <Pin Id="NnYRNSwiNbTOz4e0h2wjly" Name="Content" Kind="InputPin" />
                  <Pin Id="D2ECmXCrD5LP5GXY4JR4vB" Name="Output" Kind="OutputPin" />
                  <Node Bounds="627,201,84,86" Id="Qvubr0bnsWGLKHigUDGxR5">
                    <p:NodeReference LastCategoryFullName="Primitive" LastDependency="Builtin">
                      <Choice Kind="StatefulRegion" Name="Region (Stateful)" Fixed="true" />
                      <CategoryReference Kind="Category" Name="Primitive" />
                      <Choice Kind="ApplicationStatefulRegion" Name="ForEach" />
                    </p:NodeReference>
                    <Pin Id="NOSCqdERytCQPWFDXZ1Y1d" Name="Break" Kind="OutputPin" />
                    <Patch Id="DKvJcQiJLwhN6N459Nxi0T" ManuallySortedPins="true">
                      <Patch Id="Mq3SaajAbJ9LMSv6T959lS" Name="Create" ManuallySortedPins="true" />
                      <Patch Id="DxfjfAdCRQcOJRuszpuYTA" Name="Update" ManuallySortedPins="true" />
                      <Patch Id="LkiviBSk9nJLS3vPwLsvQK" Name="Dispose" ManuallySortedPins="true" />
                      <Node Bounds="639,245,60,19" Id="TS4mwJ7wf8yLlkY2BPDwun">
                        <p:NodeReference LastCategoryFullName="Main" LastDependency="VL.Ollama_simple.vl">
                          <Choice Kind="NodeFlag" Name="Node" Fixed="true" />
                          <Choice Kind="OperationCallFlag" Name="ToBase64" />
                        </p:NodeReference>
                        <Pin Id="S9ggoxq4dVFO4ozuj6lXIQ" Name="Input" Kind="InputPin" />
                        <Pin Id="NpDZKCBct8WM7wRvr2v6JW" Name="Result" Kind="OutputPin" />
                      </Node>
                    </Patch>
                    <ControlPoint Id="Sd8OEiUsrYuPDEyqmhUxKJ" Bounds="641,281" Alignment="Bottom" />
                    <ControlPoint Id="LfPz62fJkYFLdi2Z7ItzUQ" Bounds="641,207" Alignment="Top" />
                  </Node>
                  <Link Id="BXQKx3W5lb1LneGY9oBRio" Ids="NpDZKCBct8WM7wRvr2v6JW,Sd8OEiUsrYuPDEyqmhUxKJ" />
                  <Node Bounds="639,304,83,26" Id="Rdz4uu1gX5UNPWUacfWbBL">
                    <p:NodeReference LastCategoryFullName="Collections.Mutable.MutableArray" LastDependency="VL.CoreLib.vl">
                      <Choice Kind="NodeFlag" Name="Node" Fixed="true" />
                      <CategoryReference Kind="ArrayType" Name="MutableArray" />
                      <Choice Kind="OperationCallFlag" Name="FromSequence" />
                    </p:NodeReference>
                    <Pin Id="MbkDfOxcYiCLvF2o5M22zZ" Name="Input" Kind="StateInputPin" />
                    <Pin Id="Q14NdvofHDFLGKa6OXqVTy" Name="Result" Kind="OutputPin" />
                  </Node>
                  <Link Id="G2t1yTvGqJZMqGVGplHD1T" Ids="Sd8OEiUsrYuPDEyqmhUxKJ,MbkDfOxcYiCLvF2o5M22zZ" />
                  <Link Id="JVPXnt4fBEiML7FAUGKDQn" Ids="Q14NdvofHDFLGKa6OXqVTy,EaHYWmhBDBwLABZ9ecPcsp" />
                  <Link Id="Fa1jxcKqFCoNhRpzmPqfMa" Ids="LfPz62fJkYFLdi2Z7ItzUQ,S9ggoxq4dVFO4ozuj6lXIQ" />
                  <ControlPoint Id="KCRnjNKCFlVNjAUU5VaK1M" Bounds="641,160" />
                  <Link Id="GriyWLXrRgSMyEQvYG8gVu" Ids="KCRnjNKCFlVNjAUU5VaK1M,LfPz62fJkYFLdi2Z7ItzUQ" />
                  <Pin Id="NLOIkXpVksFQMXdToiaURZ" Name="Images" Kind="InputPin">
                    <p:TypeAnnotation LastCategoryFullName="Collections" LastDependency="VL.CoreLib.vl">
                      <Choice Kind="TypeFlag" Name="Spread" />
                      <p:TypeArguments>
                        <TypeReference>
                          <Choice Kind="TypeFlag" Name="Path" />
                        </TypeReference>
                      </p:TypeArguments>
                    </p:TypeAnnotation>
                  </Pin>
                  <Link Id="QjU2hJj6K0PMOPOd6VTms0" Ids="NLOIkXpVksFQMXdToiaURZ,KCRnjNKCFlVNjAUU5VaK1M" IsHidden="true" />
                </Patch>
              </Node>
            </Canvas>
            <ProcessDefinition Id="Ti9LAWPTcoVNUQS1RIwlB2" IsHidden="true">
              <Fragment Id="Hn0Q4LYBvSVPxj4L0L8bLo" Patch="BQBPvb7AKnYOBxhgKyIm4Q" Enabled="true" />
            </ProcessDefinition>
          </Patch>
        </Node>
        <!--

    ************************ ChatRole ************************

-->
        <Node Name="ChatRole" Bounds="172,716" Id="BlUzw5pX0FKLw1SkilxIWi">
          <p:NodeReference>
            <Choice Kind="ForwardDefinition" Name="Forward" />
            <CategoryReference Kind="Category" Name="Primitive" />
          </p:NodeReference>
          <p:TypeAnnotation LastCategoryFullName="OllamaSharp.Models.Chat" LastDependency="OllamaSharp.dll">
            <Choice Kind="TypeFlag" Name="ChatRole" />
          </p:TypeAnnotation>
          <p:ForwardAllNodesOfTypeDefinition p:Type="Boolean">false</p:ForwardAllNodesOfTypeDefinition>
          <Patch Id="T55DUi2mLoBOUR5SrwdGT7">
            <Canvas Id="MGvJO8eyOJYQK54EyjeTfq" CanvasType="Group">
              <!--

    ************************ Assistant ************************

-->
              <Node Name="Assistant" Bounds="361,124,112,82" Id="ItQlohMSAC3PysEXxEjHDo">
                <p:NodeReference>
                  <Choice Kind="OperationDefinition" Name="Operation" />
                  <CategoryReference Kind="Category" Name="Primitive" />
                </p:NodeReference>
                <p:HideCategory p:Type="Boolean">false</p:HideCategory>
                <Patch Id="D9TZyITKBvGP7WiBgj1zNB">
                  <Node Bounds="373,156,58,19" AutoConnect="true" Id="PKSQdFXnMeAPUoKH4GzQW4">
                    <p:NodeReference LastCategoryFullName="OllamaSharp.Models.Chat.ChatRole" LastDependency="OllamaSharp.dll">
                      <Choice Kind="OperationNode" Name="Assistant" />
                      <FullNameCategoryReference ID="OllamaSharp.Models.Chat.ChatRole" />
                    </p:NodeReference>
                    <Pin Id="UaAHJsf816fK9V7VM9UGzS" Name="Assistant" Kind="OutputPin" />
                  </Node>
                  <Pin Id="Uix0SY08dEANt0DZdamsB4" Name="Assistant" Kind="OutputPin" />
                </Patch>
              </Node>
              <!--

    ************************ System ************************

-->
              <Node Name="System" Bounds="638,124,116,82" Id="EJ6FvMfXHAsP7jxCIHWnyt">
                <p:NodeReference>
                  <Choice Kind="OperationDefinition" Name="Operation" />
                  <CategoryReference Kind="Category" Name="Primitive" />
                </p:NodeReference>
                <p:HideCategory p:Type="Boolean">false</p:HideCategory>
                <Patch Id="E7JbK9hjTwCMNOM8emuOhg">
                  <Node Bounds="653,156,49,19" AutoConnect="true" Id="F3NYe8OP75tMsHg7asUQC7">
                    <p:NodeReference LastCategoryFullName="OllamaSharp.Models.Chat.ChatRole" LastDependency="OllamaSharp.dll">
                      <Choice Kind="OperationNode" Name="System" />
                      <FullNameCategoryReference ID="OllamaSharp.Models.Chat.ChatRole" />
                    </p:NodeReference>
                    <Pin Id="MqKCD2smdeGL1IswhjC338" Name="System" Kind="OutputPin" />
                  </Node>
                  <Pin Id="ABynZ3eZ2BzPwJiu4D7W1D" Name="System" Kind="OutputPin" />
                </Patch>
              </Node>
              <!--

    ************************ Tool ************************

-->
              <Node Name="Tool" Bounds="352,274,122,82" Id="JExZDOBtLgvNVoP3xRLGA8">
                <p:NodeReference>
                  <Choice Kind="OperationDefinition" Name="Operation" />
                  <CategoryReference Kind="Category" Name="Primitive" />
                </p:NodeReference>
                <p:HideCategory p:Type="Boolean">false</p:HideCategory>
                <Patch Id="DlI6WwYxxttLC9yCO4l9Ww">
                  <Node Bounds="373,306,37,19" AutoConnect="true" Id="FZ7Aj40ldlFM6ig9mPmLHs">
                    <p:NodeReference LastCategoryFullName="OllamaSharp.Models.Chat.ChatRole" LastDependency="OllamaSharp.dll">
                      <Choice Kind="OperationNode" Name="Tool" />
                      <FullNameCategoryReference ID="OllamaSharp.Models.Chat.ChatRole" />
                    </p:NodeReference>
                    <Pin Id="U8ki5G8lEAdNRcgl7hnpjJ" Name="Tool" Kind="OutputPin" />
                  </Node>
                  <Pin Id="UTz4hy0cTXKN1LLPFgsQy0" Name="Tool" Kind="OutputPin" />
                </Patch>
              </Node>
              <!--

    ************************ User ************************

-->
              <Node Name="User" Bounds="632,274,122,82" Id="E67EeKgQNV3MoDHAiHRU1K">
                <p:NodeReference>
                  <Choice Kind="OperationDefinition" Name="Operation" />
                  <CategoryReference Kind="Category" Name="Primitive" />
                </p:NodeReference>
                <p:HideCategory p:Type="Boolean">false</p:HideCategory>
                <Patch Id="MuKDYyZb63aLBiSANmeXt5">
                  <Node Bounds="653,306,37,19" AutoConnect="true" Id="SwfGpCpDBcGMkoTMk93AxC">
                    <p:NodeReference LastCategoryFullName="OllamaSharp.Models.Chat.ChatRole" LastDependency="OllamaSharp.dll">
                      <Choice Kind="OperationNode" Name="User" />
                      <FullNameCategoryReference ID="OllamaSharp.Models.Chat.ChatRole" />
                    </p:NodeReference>
                    <Pin Id="LnUnyu1whC0OHFM0ypY9X5" Name="User" Kind="OutputPin" />
                  </Node>
                  <Pin Id="LMCYXUhttLCPpYH1Uszqqj" Name="User" Kind="OutputPin" />
                </Patch>
              </Node>
            </Canvas>
            <ProcessDefinition Id="MbE66lpLLUtQWBk7El6hRW" IsHidden="true">
              <Fragment Id="QYrB5oMw2SXM7kx5UmV8F8" Patch="ItQlohMSAC3PysEXxEjHDo" />
              <Fragment Id="LvCXPPkYfcfPhTrQXrGJRS" Patch="EJ6FvMfXHAsP7jxCIHWnyt" />
              <Fragment Id="OgvtUFpx1jMLdOZADI2ju8" Patch="JExZDOBtLgvNVoP3xRLGA8" />
              <Fragment Id="NqnchqfF9XAM03IHManuTg" Patch="E67EeKgQNV3MoDHAiHRU1K" />
            </ProcessDefinition>
          </Patch>
        </Node>
      </Canvas>
      <!--

    ************************ OllamaConfig ************************

-->
      <Node Name="OllamaConfig" Bounds="361,48,359,290" Id="OaRLTX8c7lhLpklhdhSGuy">
        <p:NodeReference>
          <Choice Kind="OperationDefinition" />
        </p:NodeReference>
        <Patch Id="IjjQf7zRif7NY5a4h5eT7V">
          <Node Bounds="442,148,98,86" Id="Mbya22VIMBPN1aM0n8GW7t">
            <p:NodeReference LastCategoryFullName="Primitive" LastDependency="VL.CoreLib.vl">
              <Choice Kind="RegionFlag" Name="Region (Stateless)" Fixed="true" />
              <Choice Kind="OperationCallFlag" Name="SingleInstance" />
            </p:NodeReference>
            <Pin Id="MNdWz2EGEVYMqRHjnuLDMX" Name="Force New Instance" Kind="InputPin" />
            <Pin Id="FFucPwCn2wvOFAFgCPqQ95" Name="On Stop" Kind="InputPin" />
            <Pin Id="OhhAfhf9zcMM3z0H1aVISL" Name="Singleton" Kind="OutputPin" />
            <Patch Id="IjRYvy70845QWiRAQvJNw5" Name="Producer" ManuallySortedPins="true">
              <Pin Id="IZoJJgUOceLMvSM4mmjWgU" Name="Result" Kind="OutputPin" />
              <ControlPoint Id="GAihlmJMqrGNS81ab4JW1Z" Bounds="456,227" />
              <Node Bounds="454,171,74,26" Id="Ag4WucHMgLJOvpizmBYeg3">
                <p:NodeReference LastCategoryFullName="Ollama.Config" LastDependency="VL.Ollama.vl">
                  <Choice Kind="NodeFlag" Name="Node" Fixed="true" />
                  <CategoryReference Kind="ClassType" Name="ClientConfig" />
                  <Choice Kind="OperationCallFlag" Name="Create" />
                </p:NodeReference>
                <Pin Id="QAE6pMOWnC4OZX6MJeAetR" Name="Output" Kind="StateOutputPin" />
                <Pin Id="QZRTJSVZbgUNStPPDSmQkr" Name="Node Context" Kind="InputPin" IsHidden="true" />
                <Pin Id="QQgKZR7DZEwOgn14bWQ6df" Name="Uri String" Kind="InputPin" />
                <Pin Id="KXHcC7IMBhHPItWa4zadaK" Name="Default Model" Kind="InputPin" />
              </Node>
            </Patch>
          </Node>
          <Link Id="MpSlUxnR9U2LgYxfWvUqDX" Ids="GAihlmJMqrGNS81ab4JW1Z,IZoJJgUOceLMvSM4mmjWgU" IsHidden="true" />
          <ControlPoint Id="ODyPqH2NlK3MM2sU9TboUx" Bounds="444,66" />
          <Link Id="GNlhbGJmONIMHkKbwJSeo7" Ids="ODyPqH2NlK3MM2sU9TboUx,MNdWz2EGEVYMqRHjnuLDMX" />
          <Pin Id="An3FAdBZTT9Muck6xQPba5" Name="Force New Instance" Kind="InputPin" />
          <Link Id="TM6tmv1McslLgiSELWTHHD" Ids="An3FAdBZTT9Muck6xQPba5,ODyPqH2NlK3MM2sU9TboUx" IsHidden="true" />
          <Link Id="VVswNJj2FfWLDI0cySS0Kb" Ids="QAE6pMOWnC4OZX6MJeAetR,GAihlmJMqrGNS81ab4JW1Z" />
          <Link Id="Dgu7lI4t68CMxeBM7tgW8c" Ids="AEw0z61gjgoLm1o7pbIbjb,QQgKZR7DZEwOgn14bWQ6df" />
          <ControlPoint Id="AEw0z61gjgoLm1o7pbIbjb" Bounds="456,89" />
          <Pin Id="GZ01VtN7g4hPUdyelpeiNK" Name="Uri String" Kind="InputPin" />
          <Link Id="DkImZ3f8vAeLMtkocW7cQK" Ids="GZ01VtN7g4hPUdyelpeiNK,AEw0z61gjgoLm1o7pbIbjb" IsHidden="true" />
          <Link Id="PXxdK5QpoIhMAt3E5QnrFS" Ids="TXyH4VtXSxkOPuzxoRdvqW,KXHcC7IMBhHPItWa4zadaK" />
          <ControlPoint Id="TXyH4VtXSxkOPuzxoRdvqW" Bounds="525,92" />
          <Pin Id="EW3ZpVrMUa4LPzibuYdoVJ" Name="Default Model" Kind="InputPin" />
          <Link Id="SIllNEng60WMQ0ESjyWBUd" Ids="EW3ZpVrMUa4LPzibuYdoVJ,TXyH4VtXSxkOPuzxoRdvqW" IsHidden="true" />
          <Link Id="OT5e0nI09BVN35LWQuEH9B" Ids="OhhAfhf9zcMM3z0H1aVISL,VtQcPPSzVW8MgxLEksuenD" />
          <Node Bounds="442,272,74,26" Id="T4Jp4QrV2DxMl5gES66Vtp">
            <p:NodeReference LastCategoryFullName="Ollama.ClientConfig" LastDependency="VL.Ollama.vl">
              <Choice Kind="NodeFlag" Name="Node" Fixed="true" />
              <CategoryReference Kind="ClassType" Name="ClientConfig" NeedsToBeDirectParent="true" />
              <Choice Kind="OperationCallFlag" Name="Get" />
            </p:NodeReference>
            <Pin Id="VtQcPPSzVW8MgxLEksuenD" Name="Input" Kind="StateInputPin" />
            <Pin Id="Keb4cqCrOWtM4b7vd13Nsw" Name="Output" Kind="StateOutputPin" />
            <Pin Id="TprIK2QCZmBQacZB6c3OND" Name="ollama" Kind="OutputPin" />
          </Node>
          <ControlPoint Id="DT7YuRzeupHPwoRbVxVvmM" Bounds="513,321" />
          <Link Id="GaejYXRt6ARM00JWRU0zdO" Ids="TprIK2QCZmBQacZB6c3OND,DT7YuRzeupHPwoRbVxVvmM" />
          <Pin Id="OYzCsIH5dp7OtZiw8LKn6y" Name="client" Kind="OutputPin" />
          <Link Id="MFeWjZaT98pPS7jOJA1HNc" Ids="DT7YuRzeupHPwoRbVxVvmM,OYzCsIH5dp7OtZiw8LKn6y" IsHidden="true" />
          <Pad Id="A0I7xNbLMO4PtDgUkxkMPb" Comment="On Stop" Bounds="537,124,112,15" ShowValueBox="true" isIOBox="true" Value="ReleaseAndDispose">
            <p:TypeAnnotation LastCategoryFullName="VL.Core" LastDependency="VL.CoreLib.vl">
              <Choice Kind="TypeFlag" Name="SingleInstanceBehaviorOnStop" />
            </p:TypeAnnotation>
          </Pad>
          <Link Id="U00qKuP93K9P2Hu9RfPf5X" Ids="A0I7xNbLMO4PtDgUkxkMPb,FFucPwCn2wvOFAFgCPqQ95" />
        </Patch>
      </Node>
      <!--

    ************************ ClientConfig ************************

-->
      <Node Name="ClientConfig" Bounds="147,292" Id="TRq9bcFaeGZOGiwvg5ucHt">
        <p:NodeReference>
          <Choice Kind="ClassDefinition" Name="Class" />
          <CategoryReference Kind="Category" Name="Primitive" />
        </p:NodeReference>
        <Patch Id="Anq7tUmiidkPZdUVOIvkTB">
          <Canvas Id="JWQq8kEcpoSNqGGg0lUJAN" CanvasType="Group">
            <Node Bounds="296,384,74,26" Id="MZ0n8sh4t60PenkvZXcjDE">
              <p:NodeReference LastCategoryFullName="OllamaSharp.OllamaApiClient" LastDependency="OllamaSharp.dll" OverloadStrategy="AllPinsThatAreNotCommon">
                <Choice Kind="NodeFlag" Name="Node" Fixed="true" />
                <CategoryReference Kind="AssemblyCategory" Name="OllamaApiClient" />
                <Choice Kind="OperationCallFlag" Name="Create" />
                <PinReference Kind="InputPin" Name="Uri String" />
                <PinReference Kind="InputPin" Name="Default Model" />
              </p:NodeReference>
              <Pin Id="DuR2CGXjKtpPWyoGUS9oPW" Name="Uri String" Kind="InputPin" />
              <Pin Id="L25ALzxNCd4OQ3Ctjva6h5" Name="Default Model" Kind="InputPin" />
              <Pin Id="RfjqVo0jcvOMWnqcc2FGpA" Name="Output" Kind="StateOutputPin" />
            </Node>
            <Pad Id="CMBQlNhIGb5OgsFBoojIKf" Comment="Uri String" Bounds="540,296,141,15" ShowValueBox="true" isIOBox="true" Value="http://localhost:11434">
              <p:TypeAnnotation LastCategoryFullName="Primitive" LastDependency="VL.CoreLib.vl">
                <Choice Kind="TypeFlag" Name="String" />
              </p:TypeAnnotation>
            </Pad>
            <Pad Id="COMkyq5uJsaMdK6bxPZFZo" Comment="Default Model" Bounds="608,388,88,15" ShowValueBox="true" isIOBox="true" Value="llama3.2-vision">
              <p:TypeAnnotation LastCategoryFullName="Primitive" LastDependency="VL.CoreLib.vl">
                <Choice Kind="TypeFlag" Name="String" />
              </p:TypeAnnotation>
            </Pad>
            <Pad Id="OqvRTfKYtBaMFextLJZS6Z" SlotId="OuuPGGN2F5HL8Kr6Fhp2KK" Bounds="298,438" />
            <Pad Id="ICKCbiePlkYOatqI1QFgJu" Comment="Default Model" Bounds="631,407,64,15" ShowValueBox="true" isIOBox="true" Value="llama3:70b">
              <p:TypeAnnotation LastCategoryFullName="Primitive" LastDependency="VL.CoreLib.vl">
                <Choice Kind="TypeFlag" Name="String" />
              </p:TypeAnnotation>
            </Pad>
            <Pad Id="IIClsESy6wxPFtNckaKgKK" Bounds="567,330,140,19" ShowValueBox="true" isIOBox="true" Value="https://ollama.com/blog">
              <p:TypeAnnotation LastCategoryFullName="Primitive" LastDependency="VL.CoreLib.vl">
                <Choice Kind="TypeFlag" Name="String" />
              </p:TypeAnnotation>
              <p:ValueBoxSettings>
                <p:fontsize p:Type="Int32">9</p:fontsize>
                <p:stringtype p:Assembly="VL.Core" p:Type="VL.Core.StringType">Link</p:stringtype>
              </p:ValueBoxSettings>
            </Pad>
            <Pad Id="AUIahVaQC7zObNEfHEZ672" Comment="Default Model" Bounds="604,365,64,15" ShowValueBox="true" isIOBox="true" Value="llava">
              <p:TypeAnnotation LastCategoryFullName="Primitive" LastDependency="VL.CoreLib.vl">
                <Choice Kind="TypeFlag" Name="String" />
              </p:TypeAnnotation>
            </Pad>
            <ControlPoint Id="AxvEj0kT0XCMNfIGiwqCp6" Bounds="298,491" />
            <ControlPoint Id="Spa9HUXdaKpPopATkUAe6v" Bounds="262,214" />
            <ControlPoint Id="CkI2TWwPytUMXyeRQ0fUjX" Bounds="373,211" />
          </Canvas>
          <Patch Id="E32okA0bzU9M4Vcnlghvyj" Name="Create" ParticipatingElements="FoaMzEJZ8aJOcntswrhtFh">
            <Pin Id="QgnThKBKY4ZN1bJQz5IBSp" Name="Uri String" Kind="InputPin" DefaultValue="http://localhost:11434" />
            <Pin Id="SJKvjg5zeXHN8Go3NfiRf7" Name="Default Model" Kind="InputPin" DefaultValue="llama3.2-vision" />
          </Patch>
          <ProcessDefinition Id="HS57U44cyeUOT2EBCTE1o4">
            <Fragment Id="GneUQlX37JQOZ8klta7Tfm" Patch="E32okA0bzU9M4Vcnlghvyj" Enabled="true" />
            <Fragment Id="SZnKjk83Q4xPokX70Za0bA" Patch="CJNP2BXjmOTNq3Xco7Z7NR" Enabled="true" />
          </ProcessDefinition>
          <Slot Id="OuuPGGN2F5HL8Kr6Fhp2KK" Name="ollama" />
          <Link Id="FoaMzEJZ8aJOcntswrhtFh" Ids="RfjqVo0jcvOMWnqcc2FGpA,OqvRTfKYtBaMFextLJZS6Z" />
          <Link Id="UoB3D8wWOEPO2rf43rWEYj" Ids="OqvRTfKYtBaMFextLJZS6Z,AxvEj0kT0XCMNfIGiwqCp6" />
          <Link Id="KUDVQzTjRshMsPmodoMQeb" Ids="AxvEj0kT0XCMNfIGiwqCp6,MMPUDKKzLfLMKYU6TUuag1" IsHidden="true" />
          <Patch Id="CJNP2BXjmOTNq3Xco7Z7NR" Name="Get">
            <Pin Id="MMPUDKKzLfLMKYU6TUuag1" Name="ollama" Kind="OutputPin" />
          </Patch>
          <Link Id="PoBKcq7ognpQWdhuPAoB8M" Ids="Spa9HUXdaKpPopATkUAe6v,DuR2CGXjKtpPWyoGUS9oPW" />
          <Link Id="FoWNiDbxlH5NZyMNlWKc9a" Ids="QgnThKBKY4ZN1bJQz5IBSp,Spa9HUXdaKpPopATkUAe6v" IsHidden="true" />
          <Link Id="Me98hvyJw7INHE1Z4wLd0z" Ids="CkI2TWwPytUMXyeRQ0fUjX,L25ALzxNCd4OQ3Ctjva6h5" />
          <Link Id="NfY0B5W6PBhMXd7nTZPGmz" Ids="SJKvjg5zeXHN8Go3NfiRf7,CkI2TWwPytUMXyeRQ0fUjX" IsHidden="true" />
        </Patch>
      </Node>
      <!--

    ************************ OllamaApiClient ************************

-->
      <Node Name="OllamaApiClient" Bounds="97,255" Id="EvwYnjONUyDOANr2Ov0M2X">
        <p:NodeReference>
          <Choice Kind="ForwardDefinition" Name="Forward" />
          <CategoryReference Kind="Category" Name="Primitive" />
        </p:NodeReference>
        <p:TypeAnnotation LastCategoryFullName="OllamaSharp" LastDependency="OllamaSharp.dll">
          <Choice Kind="TypeFlag" Name="OllamaApiClient" />
        </p:TypeAnnotation>
        <Patch Id="Jj0qhokETbSMsy1uc2jmAH">
          <Canvas Id="DRvkYCah9tWNMVBm7GB8IN" CanvasType="Group" />
          <ProcessDefinition Id="FuuoGbgT2QNOf5aYgXavD6" IsHidden="true" />
        </Patch>
      </Node>
      <Canvas Id="M0YP2I6RdkINqZe3x7nT1K" Name="Run" Position="97,453" CanvasType="Group">
        <!--

    ************************ SendAsync ************************

-->
        <Node Name="SendAsync" Bounds="182,172" Id="Eu7H9nfedcxMTmz3Bt2RIA">
          <p:NodeReference>
            <Choice Kind="ContainerDefinition" />
          </p:NodeReference>
          <Patch Id="DLR9B0IJI0YPHTDdtiUHxe">
            <Canvas Id="MYSKz9lfQjYQLRt4JMtFmv" CanvasType="Group">
              <Node Bounds="404,419,236,340" Id="Ektf4arp60hOo6jX5WhOIa">
                <p:NodeReference LastCategoryFullName="Reactive.Task" LastDependency="VL.CoreLib.vl">
                  <Choice Kind="RegionFlag" Name="Region (Stateless)" Fixed="true" />
                  <Choice Kind="ProcessAppFlag" Name="ManageTask" />
                </p:NodeReference>
                <Pin Id="Tkl35fJPfkeNzkAvOixIUA" Name="Node Context" Kind="InputPin" IsHidden="true" />
                <Pin Id="JImC3BCfPeFPGkxySH5TMd" Name="Start" Kind="InputPin" />
                <Pin Id="OzNjgt8vEpnQOFMYganKr1" Name="Cancel" Kind="InputPin" />
                <Pin Id="DNKgFqIh4UWOjNBHzmrO9G" Name="On Finished" Kind="OutputPin" />
                <Pin Id="IXotqTxXTpROiSS8Qi5Pvy" Name="On Exception" Kind="OutputPin" />
                <Pin Id="SMXyeqhrGmEOEyoCGAqtXz" Name="On Cancelled" Kind="OutputPin" />
                <Pin Id="Ou6I5BX3vTaPhScDk0Grpa" Name="Can Be Canceled" Kind="OutputPin" IsHidden="true" />
                <Pin Id="NpmtXEwx56nMmyDgZ3cdK1" Name="Is Cancellation Requested" Kind="OutputPin" IsHidden="true" />
                <Pin Id="RSdyoODObUDLpvXM9wOoDM" Name="Is Running" Kind="OutputPin" />
                <Pin Id="IpAVKo87VQmNxKsgxHzTvr" Name="Duration" Kind="OutputPin" />
                <Patch Id="SIJMevCEkM3NZOm7oOLszt" Name="delegate" ManuallySortedPins="true">
                  <Pin Id="RLVvEEtuKb6Pl70V9tcBsS" Name="Input" Kind="InputPin" />
                  <Pin Id="OP8lxHopLdAN2CmkrcnyfY" Name="Result" Kind="OutputPin" />
                  <ControlPoint Id="AlLO2bSVtYoNXVcOGEL7rd" Bounds="593,509" />
                  <ControlPoint Id="RzCdmtHmJCDOYnNeiFEWx2" Bounds="471,752" />
                  <Node Bounds="469,548,127,146" Id="VWxBx0k1axxPZjwyUJVhps">
                    <p:NodeReference LastCategoryFullName="OllamaSharp.Chat" LastDependency="VL.OllamaUtils.csproj" OverloadStrategy="AllPinsThatAreNotCommon">
                      <Choice Kind="RegionFlag" Name="Region (Stateless)" Fixed="true" />
                      <Choice Kind="OperationCallFlag" Name="SendAsync" />
                      <PinReference Kind="InputPin" Name="On Response" />
                    </p:NodeReference>
                    <Pin Id="GLwYvivW40VN081fbeHRgg" Name="Input" Kind="StateInputPin" />
                    <Pin Id="HroVSPQjiPPMdT6Hx4h8Bl" Name="Message" Kind="InputPin" />
                    <Pin Id="T3o7qHLAIqvMh4GxSMejPj" Name="Base 64Image" Kind="InputPin" />
                    <Pin Id="SZ7pHYJ0ebYNbCmzdupZ7d" Name="Cancellation Token" Kind="InputPin" />
                    <Pin Id="JEOehJd1BlFP77n1T15g3u" Name="Result" Kind="OutputPin" />
                    <Patch Id="HjbHGKVL9jcPvfhCLpKJ62" Name="On Response" ManuallySortedPins="true">
                      <Pin Id="QlV4G5GKTKhN7iDNGKAAJo" Name="Input" Kind="InputPin" />
                      <ControlPoint Id="RgeqvxrtlwuMoo7cFAvopq" Bounds="549,556" />
                      <Node Bounds="481,648,51,26" Id="D3dnMM2sOdFPTgHkCc8kT3">
                        <p:NodeReference LastCategoryFullName="Primitive.Reference" LastDependency="VL.CoreLib.vl">
                          <Choice Kind="NodeFlag" Name="Node" Fixed="true" />
                          <CategoryReference Kind="ClassType" Name="Reference" />
                          <Choice Kind="OperationCallFlag" Name="SetData" />
                        </p:NodeReference>
                        <Pin Id="RxW2njwqUH0N3KIAkQi7y2" Name="Input" Kind="StateInputPin" />
                        <Pin Id="NDfxsz3E4lHOcUfmqE5D9W" Name="Data" Kind="InputPin" />
                        <Pin Id="QUd8BtkgsDDOB1cxyv9anv" Name="Output" Kind="StateOutputPin" />
                      </Node>
                      <Node Bounds="481,589,51,26" Id="VLY9i9bj9ikL6dg8yaKsXX">
                        <p:NodeReference LastCategoryFullName="Primitive.Reference" LastDependency="VL.CoreLib.vl">
                          <Choice Kind="NodeFlag" Name="Node" Fixed="true" />
                          <CategoryReference Kind="ClassType" Name="Reference" />
                          <Choice Kind="OperationCallFlag" Name="Data" />
                        </p:NodeReference>
                        <Pin Id="U5Pm5OyKJHcLPA2UvKpGPf" Name="Input" Kind="StateInputPin" />
                        <Pin Id="KcH5itEl4UcOKzMTbIY6TX" Name="Output" Kind="StateOutputPin" />
                        <Pin Id="CovdjaJ9ECVQFn84CNutVa" Name="Data" Kind="OutputPin" />
                      </Node>
                      <Node Bounds="527,621,25,19" Id="RZtT6GdqYuKNbO683EZ6k8">
                        <p:NodeReference LastCategoryFullName="Math" LastDependency="VL.CoreLib.vl">
                          <Choice Kind="NodeFlag" Name="Node" Fixed="true" />
                          <Choice Kind="OperationCallFlag" Name="+" />
                        </p:NodeReference>
                        <Pin Id="M9rd5eR7R89LprY9MtgRuC" Name="Input" Kind="InputPin" DefaultValue="SEND: " />
                        <Pin Id="JF5BsMzglOYNw0NDwkVtlW" Name="Input 2" Kind="InputPin" />
                        <Pin Id="OF8dRHmGfXqO3Kz2xX89v3" Name="Output" Kind="OutputPin" />
                      </Node>
                    </Patch>
                  </Node>
                  <Node Bounds="551,442,65,26" Id="Gsbg3nZcgRSLpIkqfTwgBj">
                    <p:NodeReference LastCategoryFullName="Collections.Sequence" LastDependency="VL.CoreLib.vl">
                      <Choice Kind="NodeFlag" Name="Node" Fixed="true" />
                      <CategoryReference Kind="MutableInterfaceType" Name="Sequence" NeedsToBeDirectParent="true" />
                      <Choice Kind="OperationCallFlag" Name="FromValue" />
                    </p:NodeReference>
                    <Pin Id="PJCvjkkRJ0PMHagkVA8ujT" Name="Input" Kind="InputPin" />
                    <Pin Id="QfIdqb1TiikMqWikcFRyuS" Name="Result" Kind="OutputPin" />
                  </Node>
                </Patch>
              </Node>
              <ControlPoint Id="VA3GZijqfDsP0nnxtzBqKo" Bounds="586,213" />
              <ControlPoint Id="Rz92YiDEzXYPgxfyhXBsJz" Bounds="637,213" />
              <Node Bounds="404,1041,65,19" Id="ETJddwlivzzLztsksDlaMr">
                <p:NodeReference LastCategoryFullName="Reactive" LastDependency="VL.CoreLib.vl">
                  <Choice Kind="NodeFlag" Name="Node" Fixed="true" />
                  <FullNameCategoryReference ID="Reactive" />
                  <Choice Kind="ProcessAppFlag" Name="HoldLatest" />
                </p:NodeReference>
                <Pin Id="NXc4mj3KTPXO0RXJLjFxZe" Name="Node Context" Kind="InputPin" IsHidden="true" />
                <Pin Id="K3OSXN4bLqhOCdp5nVYkq9" Name="Initial Result" Kind="InputPin" IsHidden="true" />
                <Pin Id="R3hc76VWzaJM3JX0vG9nS1" Name="Async Notifications" Kind="InputPin" />
                <Pin Id="TLSMOLoSbPlML7WeHfVope" Name="Reset" Kind="InputPin" />
                <Pin Id="V5me4JbDT78OGtZzh5DO32" Name="Value" Kind="OutputPin" />
                <Pin Id="VEmNcyhsfooPklryzQsePt" Name="On Data" Kind="OutputPin" />
              </Node>
              <ControlPoint Id="FFdDTUjCs4oOVIYe2bxAM8" Bounds="951,917" />
              <ControlPoint Id="Tv4jFl732aHOd7w0iwy08t" Bounds="875,917" />
              <ControlPoint Id="MlmEQsy9CW5LaeHdoRHsoO" Bounds="512,339" />
              <ControlPoint Id="VRHGkgwvqyCPhrsJF63DsC" Bounds="553,392" />
              <ControlPoint Id="Qh0H3OORNufMIIbvNQNDtl" Bounds="406,1094" />
              <Node Bounds="404,894,99,90" Id="BMwC8OOQqxmOgcDOW4PjSE">
                <p:NodeReference LastCategoryFullName="Reactive" LastDependency="VL.CoreLib.vl">
                  <Choice Kind="StatefulRegion" Name="Region (Stateful)" Fixed="true" />
                  <CategoryReference Kind="Category" Name="Reactive" NeedsToBeDirectParent="true" />
                  <Choice Kind="ProcessAppFlag" Name="ForEach" />
                </p:NodeReference>
                <Pin Id="SCyNWy5OzCiLQTeSj7hPN9" Name="Node Context" Kind="InputPin" IsHidden="true" />
                <Pin Id="VGu6gZwo4shLxcnR4HwqZ2" Name="Messages" Kind="InputPin" />
                <Pin Id="CCBAfWuJ8LOLESRQ4jzDWU" Name="Reset" Kind="InputPin" />
                <Pin Id="T98qfrWHtdBO4YMpM3LzJz" Name="Result" Kind="OutputPin" />
                <Patch Id="ObIW0ItOKLYPIAVWYdwZS6" ManuallySortedPins="true">
                  <Patch Id="J5HzkvRH1YoNfMJl7lWVcx" Name="Create" ManuallySortedPins="true" />
                  <Patch Id="Kti9E5vIFZcLNLfUjgltCN" Name="Update" ManuallySortedPins="true">
                    <Pin Id="NGgYpwBVNagMhwovHH8gP2" Name="Input 1" Kind="InputPin" />
                    <Pin Id="Bjr1OunmpRIQD1ORFlEVgA" Name="Output" Kind="OutputPin" />
                  </Patch>
                  <ControlPoint Id="MALNFvrIjOJOwc6eLBu4qQ" Bounds="447,902" />
                  <ControlPoint Id="PmATAaYwNgbPakSDM8E3N2" Bounds="418,977" />
                  <Node Bounds="416,936,34,19" Id="MlCQqNJoSP0MRZ8Alo6jY2">
                    <p:NodeReference LastCategoryFullName="Primitive.String" LastDependency="VL.CoreLib.vl">
                      <Choice Kind="NodeFlag" Name="Node" Fixed="true" />
                      <CategoryReference Kind="StringType" Name="String" NeedsToBeDirectParent="true" />
                      <Choice Kind="OperationCallFlag" Name="Join" />
                    </p:NodeReference>
                    <Pin Id="F4UcVHjSbDpMEoMJcjRJfy" Name="Separator" Kind="InputPin" DefaultValue="" />
                    <Pin Id="El34JB0NrKyP9IBKlNWiVJ" Name="Values" Kind="InputPin" />
                    <Pin Id="PWkcjKxr22cMD5wfickLaO" Name="Output" Kind="StateOutputPin" />
                  </Node>
                </Patch>
              </Node>
              <Pad Id="Ac5wfHyu25SO1F0ZNxwJB7" SlotId="PuUUsW3hwLvMJujEgGM3cT" Bounds="759,424" />
              <Node Bounds="757,357,51,26" Id="UfWolgTIIILNPZJVXA5aG4">
                <p:NodeReference LastCategoryFullName="Primitive.Reference" LastDependency="VL.CoreLib.vl">
                  <Choice Kind="NodeFlag" Name="Node" Fixed="true" />
                  <CategoryReference Kind="ClassType" Name="Reference" />
                  <Choice Kind="OperationCallFlag" Name="Create" />
                </p:NodeReference>
                <Pin Id="GkAWpCOQ1lcOAlzm7D5UaG" Name="Output" Kind="StateOutputPin" />
                <Pin Id="VXdOjsFjtEdLXA0M0dzVrI" Name="Node Context" Kind="InputPin" IsHidden="true" />
                <Pin Id="CooDa7flJXtMpbF3cfeyDM" Name="Data" Kind="InputPin" />
              </Node>
              <Node Bounds="757,515,51,26" Id="CILwk1mVfTbMTazaKO9tbl">
                <p:NodeReference LastCategoryFullName="Primitive.Reference" LastDependency="VL.CoreLib.vl">
                  <Choice Kind="NodeFlag" Name="Node" Fixed="true" />
                  <CategoryReference Kind="ClassType" Name="Reference" />
                  <Choice Kind="OperationCallFlag" Name="Data" />
                </p:NodeReference>
                <Pin Id="HvlhaiCujVvOCD47XhrMlz" Name="Input" Kind="StateInputPin" />
                <Pin Id="AeOjPcAKMPBPINSviomQbM" Name="Output" Kind="StateOutputPin" />
                <Pin Id="E3cfso7Nv46OHfbq9E31ue" Name="Data" Kind="OutputPin" />
              </Node>
              <Node Bounds="757,455,51,26" Id="NVpeU0ySIAWQIu5IBT8JeH">
                <p:NodeReference LastCategoryFullName="Primitive.Reference" LastDependency="VL.CoreLib.vl">
                  <Choice Kind="NodeFlag" Name="Node" Fixed="true" />
                  <CategoryReference Kind="ClassType" Name="Reference" />
                  <Choice Kind="OperationCallFlag" Name="SetData" />
                </p:NodeReference>
                <Pin Id="ClV64zzxTkBLc9jzXTMWl5" Name="Input" Kind="StateInputPin" />
                <Pin Id="Av3mzaYWVsCL0ksOMdPF8E" Name="Data" Kind="InputPin" />
                <Pin Id="TssN3aYqX8tQCNEUEknQbw" Name="Output" Kind="StateOutputPin" />
                <Pin Id="TXkS1ygSvEfNgsejncoY6x" Name="Apply" Kind="InputPin" />
              </Node>
              <ControlPoint Id="K5edX3HLNr1NYSNdrYmRWS" Bounds="805,605" />
              <ControlPoint Id="H5cI3IDJzHfQbPuljYW3rk" Bounds="805,439" />
              <ControlPoint Id="IHxFHAmAvUQLeCRxlkFuuB" Bounds="276,517" />
              <Node Bounds="462,804,33,19" Id="Hljn5sNNwHnOGdYEgOG8A3">
                <p:NodeReference LastCategoryFullName="Ollama.Utils" LastDependency="VL.Ollama.vl">
                  <Choice Kind="NodeFlag" Name="Node" Fixed="true" />
                  <Choice Kind="ProcessAppFlag" Name="Log" />
                </p:NodeReference>
                <Pin Id="BI1yAq8odriLbqYeQZum04" Name="Node Context" Kind="InputPin" IsHidden="true" />
                <Pin Id="TOdrtxcRTdYPdltcQxK7ZL" Name="E" Kind="InputPin" />
                <Pin Id="FS067oaa45OQClevrcI3Nz" Name="C" Kind="InputPin" />
              </Node>
              <ControlPoint Id="ShBEoRDgxKEMUW2C7d79ez" Bounds="466,1023" />
            </Canvas>
            <Patch Id="AQRsns24UImOlq5CRrQwym" Name="Create" ParticipatingElements="KGquKrbhxwUMKbEmOZo6BN" />
            <Patch Id="NsQLWZWsq0gQYbEW01Ycyg" Name="Update">
              <Pin Id="RGZIy1SKHKOPRGm5kv0PBD" Name="Chat" Kind="InputPin" />
              <Pin Id="IwKK4UdMSZBPrRbPSNqYG5" Name="Start" Kind="InputPin" />
              <Pin Id="Vbq8YtDICcpLy9CYuaK8N0" Name="Message" Kind="InputPin" />
              <Pin Id="DoeEuE3RLqKMAcfD9NAhWQ" Name="image" Kind="InputPin" />
              <Pin Id="LZb48VWw5hhLYrC71IKGEb" Name="Cancel" Kind="InputPin" Visibility="Optional" />
              <Pin Id="FtoOwPwkENTK930XMP4v4m" Name="Result" Kind="OutputPin" />
              <Pin Id="OWhRePZKuqDQA4zD83pR4Z" Name="streaming response" Kind="OutputPin" />
              <Pin Id="RNJrLVuGirGOX7sUygeqvY" Name="Is Running" Kind="OutputPin" Visibility="Optional" />
              <Pin Id="EyCsXPHo0BjMxrw7sj6wmC" Name="Duration" Kind="OutputPin" Visibility="Optional" />
            </Patch>
            <ProcessDefinition Id="Tv7V4TO8a4wQNjVXfyqGjz">
              <Fragment Id="T3thLWhylj1PcMOR9Qj947" Patch="AQRsns24UImOlq5CRrQwym" Enabled="true" />
              <Fragment Id="B5xHRMlGCDnQQU6hI8ydyO" Patch="NsQLWZWsq0gQYbEW01Ycyg" Enabled="true" />
            </ProcessDefinition>
            <Link Id="Vt2ufGvSDDmPcsvWblf4Wk" Ids="RLVvEEtuKb6Pl70V9tcBsS,AlLO2bSVtYoNXVcOGEL7rd" IsHidden="true" />
            <Link Id="Bnd0BTgMVe0OSd9X98ZlIt" Ids="RzCdmtHmJCDOYnNeiFEWx2,OP8lxHopLdAN2CmkrcnyfY" IsHidden="true" />
            <Link Id="K2AipABEQDdNwBpntbttG9" Ids="IwKK4UdMSZBPrRbPSNqYG5,VA3GZijqfDsP0nnxtzBqKo" IsHidden="true" />
            <Link Id="JFJgNoYMLbqLYJWxS8ep24" Ids="LZb48VWw5hhLYrC71IKGEb,Rz92YiDEzXYPgxfyhXBsJz" IsHidden="true" />
            <Link Id="L8TCeozM1ZZO4PynmgcmKs" Ids="IpAVKo87VQmNxKsgxHzTvr,FFdDTUjCs4oOVIYe2bxAM8" />
            <Link Id="LuPiFNbTb2ULlOUfa6TGEa" Ids="FFdDTUjCs4oOVIYe2bxAM8,EyCsXPHo0BjMxrw7sj6wmC" IsHidden="true" />
            <Link Id="A74W9NmArXOMN50jE0fGly" Ids="RSdyoODObUDLpvXM9wOoDM,Tv4jFl732aHOd7w0iwy08t" />
            <Link Id="OsKcz9mle3gM0M6J21nmRl" Ids="Tv4jFl732aHOd7w0iwy08t,RNJrLVuGirGOX7sUygeqvY" IsHidden="true" />
            <Link Id="EsNpBL8EII9MTD0AEJ76Nl" Ids="Vbq8YtDICcpLy9CYuaK8N0,MlmEQsy9CW5LaeHdoRHsoO" IsHidden="true" />
            <Link Id="NYVNohYmchnNLOmgsP0rLG" Ids="QlV4G5GKTKhN7iDNGKAAJo,RgeqvxrtlwuMoo7cFAvopq" IsHidden="true" />
            <Link Id="ULf4UX1Fj7sPVTKxJs5Cud" Ids="JEOehJd1BlFP77n1T15g3u,RzCdmtHmJCDOYnNeiFEWx2" />
            <Link Id="CDI8TTjkvAbNMr5eITdbwc" Ids="MlmEQsy9CW5LaeHdoRHsoO,HroVSPQjiPPMdT6Hx4h8Bl" />
            <Link Id="GyTCaqvQzHZNEcdND5NXqL" Ids="AlLO2bSVtYoNXVcOGEL7rd,SZ7pHYJ0ebYNbCmzdupZ7d" />
            <Link Id="FfA9IRtngonP7WgWu0ihem" Ids="QfIdqb1TiikMqWikcFRyuS,T3o7qHLAIqvMh4GxSMejPj" />
            <Link Id="PXMNv74tKArQVglMZd2BdF" Ids="VRHGkgwvqyCPhrsJF63DsC,PJCvjkkRJ0PMHagkVA8ujT" />
            <Link Id="Egus6h3rhuvOp3dTw8joB4" Ids="DoeEuE3RLqKMAcfD9NAhWQ,VRHGkgwvqyCPhrsJF63DsC" IsHidden="true" />
            <Link Id="U7zYyaCIFdSLcM2XTTJwfA" Ids="Qh0H3OORNufMIIbvNQNDtl,FtoOwPwkENTK930XMP4v4m" IsHidden="true" />
            <Link Id="Krs36FScsUbNIPTog4s621" Ids="NGgYpwBVNagMhwovHH8gP2,MALNFvrIjOJOwc6eLBu4qQ" IsHidden="true" />
            <Link Id="FhwgsidYN2pP5PB6tV5djI" Ids="PmATAaYwNgbPakSDM8E3N2,Bjr1OunmpRIQD1ORFlEVgA" IsHidden="true" />
            <Link Id="RbLrXy4BMv9LwbwWvEx9eK" Ids="DNKgFqIh4UWOjNBHzmrO9G,VGu6gZwo4shLxcnR4HwqZ2" />
            <Link Id="Tr09TV74548OhuUiDLWblv" Ids="MALNFvrIjOJOwc6eLBu4qQ,El34JB0NrKyP9IBKlNWiVJ" />
            <Link Id="EePtUry4cBbPmnb0HIxIpR" Ids="PWkcjKxr22cMD5wfickLaO,PmATAaYwNgbPakSDM8E3N2" />
            <Link Id="MQKEiPJjK12MIKMoFcH4DQ" Ids="V5me4JbDT78OGtZzh5DO32,Qh0H3OORNufMIIbvNQNDtl" />
            <Link Id="ISlnBRJ5Q0BNNYklh7YLYX" Ids="T98qfrWHtdBO4YMpM3LzJz,R3hc76VWzaJM3JX0vG9nS1" />
            <Link Id="Hpb3EZhT6SlOi9MjwdqbaO" Ids="KcH5itEl4UcOKzMTbIY6TX,RxW2njwqUH0N3KIAkQi7y2" />
            <Link Id="NLfeCO6BYvrPm6EG21ZmPV" Ids="CovdjaJ9ECVQFn84CNutVa,M9rd5eR7R89LprY9MtgRuC" />
            <Link Id="EQVI3ucYJuEM9qHsF3zGiM" Ids="RgeqvxrtlwuMoo7cFAvopq,JF5BsMzglOYNw0NDwkVtlW" />
            <Link Id="QMcD8UK3fH4NzQALb6nrr9" Ids="OF8dRHmGfXqO3Kz2xX89v3,NDfxsz3E4lHOcUfmqE5D9W" />
            <Slot Id="PuUUsW3hwLvMJujEgGM3cT" Name="r" />
            <Link Id="KGquKrbhxwUMKbEmOZo6BN" Ids="GkAWpCOQ1lcOAlzm7D5UaG,Ac5wfHyu25SO1F0ZNxwJB7" />
            <Link Id="KxKPS4zjvvRPNyZ5HbhMr4" Ids="Ac5wfHyu25SO1F0ZNxwJB7,ClV64zzxTkBLc9jzXTMWl5" />
            <Link Id="CPFjbyqCJKtPgva1mdD8Xj" Ids="TssN3aYqX8tQCNEUEknQbw,HvlhaiCujVvOCD47XhrMlz" />
            <Link Id="KiV4ZhZFytYMkhsgPiDpF1" Ids="E3cfso7Nv46OHfbq9E31ue,K5edX3HLNr1NYSNdrYmRWS" />
            <Link Id="KD203DEb0j8Nuja50GAZbA" Ids="K5edX3HLNr1NYSNdrYmRWS,OWhRePZKuqDQA4zD83pR4Z" IsHidden="true" />
            <Link Id="IsdsSAuvosXPZzdLphlSyk" Ids="AeOjPcAKMPBPINSviomQbM,U5Pm5OyKJHcLPA2UvKpGPf" />
            <Link Id="TJb0Rlfjo2iMHpww8WIbqK" Ids="VA3GZijqfDsP0nnxtzBqKo,JImC3BCfPeFPGkxySH5TMd" />
            <Link Id="L4pRHgiYKOfNfMzqH7f9yL" Ids="Rz92YiDEzXYPgxfyhXBsJz,OzNjgt8vEpnQOFMYganKr1" />
            <Link Id="AQvh33QgxZTNiB772tH3Qa" Ids="IwKK4UdMSZBPrRbPSNqYG5,H5cI3IDJzHfQbPuljYW3rk" IsHidden="true" />
            <Link Id="TBUdvWGYIENOSgDgHvnPfu" Ids="H5cI3IDJzHfQbPuljYW3rk,TXkS1ygSvEfNgsejncoY6x" />
            <Link Id="LVgwjG3uaDgMyKRsAxar5M" Ids="IHxFHAmAvUQLeCRxlkFuuB,GLwYvivW40VN081fbeHRgg" />
            <Link Id="FOsoezsTh3jNtizkItowme" Ids="RGZIy1SKHKOPRGm5kv0PBD,IHxFHAmAvUQLeCRxlkFuuB" IsHidden="true" />
            <Link Id="LPW814dK7fhLwtoia0PoOS" Ids="IXotqTxXTpROiSS8Qi5Pvy,TOdrtxcRTdYPdltcQxK7ZL" />
            <Link Id="ABrK2we4FvyPjXHywGNDRz" Ids="SMXyeqhrGmEOEyoCGAqtXz,FS067oaa45OQClevrcI3Nz" />
            <Link Id="EoyGWz8nyDWLB7zEuKdJf3" Ids="IwKK4UdMSZBPrRbPSNqYG5,ShBEoRDgxKEMUW2C7d79ez" IsHidden="true" />
            <Link Id="PtlZ171SkniQJVR2LcOqJf" Ids="ShBEoRDgxKEMUW2C7d79ez,TLSMOLoSbPlML7WeHfVope" />
          </Patch>
        </Node>
        <!--

    ************************ ChatAsync ************************

-->
        <Node Name="ChatAsync" Bounds="135,245" Id="L5QUcI667OgM1eEUwzW055">
          <p:NodeReference>
            <Choice Kind="ContainerDefinition" />
          </p:NodeReference>
          <Patch Id="ACnwtEFOOSWOczYnhVxqx5">
            <Canvas Id="OmOa56EVIz3MfOmNYcTQ4J" CanvasType="Group">
              <Node Bounds="405,424,235,335" Id="EJ1HWWKFACbLFTPz7wDZKJ">
                <p:NodeReference LastCategoryFullName="Reactive.Task" LastDependency="VL.CoreLib.vl">
                  <Choice Kind="RegionFlag" Name="Region (Stateless)" Fixed="true" />
                  <Choice Kind="ProcessAppFlag" Name="ManageTask" />
                </p:NodeReference>
                <Pin Id="P0kTFkYD583LR8dC6D93Mc" Name="Node Context" Kind="InputPin" IsHidden="true" />
                <Pin Id="SEYwLZzMgFeMLVjIwQyCjt" Name="Start" Kind="InputPin" />
                <Pin Id="KNfcO6dFVdFOfBcRauCWqM" Name="Cancel" Kind="InputPin" />
                <Pin Id="QxOAB5qICsULQLRPp16D91" Name="On Finished" Kind="OutputPin" />
                <Pin Id="NInhAml3Lb4M0KRpviVXvc" Name="On Exception" Kind="OutputPin" />
                <Pin Id="IawPwJkup3eNaMHscadjp2" Name="On Cancelled" Kind="OutputPin" />
                <Pin Id="PEcZR6mxT4ZOzc0e40cV6G" Name="Can Be Canceled" Kind="OutputPin" IsHidden="true" />
                <Pin Id="QuWXTHXjc6bMsNsbtwD4qE" Name="Is Cancellation Requested" Kind="OutputPin" IsHidden="true" />
                <Pin Id="RErvToHq79uQcPPYxo1gSL" Name="Is Running" Kind="OutputPin" />
                <Pin Id="TQ1Z1AzAa9lPr8oTMGga6D" Name="Duration" Kind="OutputPin" />
                <Patch Id="Oxh6glclS96PPEr2mlRD2A" Name="delegate" ManuallySortedPins="true">
                  <Pin Id="FAIvqPHFNfmL0fKwqVmSwj" Name="Input" Kind="InputPin" />
                  <Pin Id="EQB7hbzwHyDPokbmVcD0rf" Name="Result" Kind="OutputPin" />
                  <ControlPoint Id="Jr9jLHCZ8jlM39IZ7ElHSH" Bounds="593,516" />
                  <ControlPoint Id="G3cdQrFKYwjLq6mlVeelec" Bounds="471,752" />
                  <Node Bounds="469,564,127,128" Id="JGB0M8VERJkQFyhtgwAMfN">
                    <p:NodeReference LastCategoryFullName="OllamaApiClientExtensions" LastDependency="VL.OllamaUtils.csproj">
                      <Choice Kind="RegionFlag" Name="Region (Stateless)" Fixed="true" />
                      <CategoryReference Kind="ClassType" Name="OllamaApiClientExtensions" NeedsToBeDirectParent="true" />
                      <Choice Kind="OperationCallFlag" Name="ChatAsync" />
                    </p:NodeReference>
                    <Pin Id="OIzOLxDSmSQP1tZqZyWwrZ" Name="Client" Kind="InputPin" />
                    <Pin Id="GYY0ouhGkGhMXVxkag7vgv" Name="Request" Kind="InputPin" />
                    <Pin Id="AKufDTbg8HbPmHyquHd1Fp" Name="Cancellation Token" Kind="InputPin" />
                    <Pin Id="DhkyA9jEarNPXH6tOmDVlu" Name="Result" Kind="OutputPin" />
                    <Patch Id="Mdno4BxHDnSQH5tsjYvzWP" Name="On Response" ManuallySortedPins="true">
                      <Pin Id="L2EbH1NWAfGLXrxkvipqal" Name="Input" Kind="InputPin" />
                      <ControlPoint Id="M2UiA3ZmK4NOOhwCtE1UqC" Bounds="549,597" />
                      <Node Bounds="481,646,51,26" Id="R6qHAoRaIBuLurTlsiwZG5">
                        <p:NodeReference LastCategoryFullName="Primitive.Reference" LastDependency="VL.CoreLib.vl">
                          <Choice Kind="NodeFlag" Name="Node" Fixed="true" />
                          <CategoryReference Kind="ClassType" Name="Reference" />
                          <Choice Kind="OperationCallFlag" Name="SetData" />
                        </p:NodeReference>
                        <Pin Id="AOQdufQfWkIOfbvyl5Smgy" Name="Input" Kind="StateInputPin" />
                        <Pin Id="MRjmlTVG3vGOrVn4WVjc6G" Name="Data" Kind="InputPin" />
                        <Pin Id="TMfsqQI73iAQCTUlUrp7Ch" Name="Output" Kind="StateOutputPin" />
                      </Node>
                      <Node Bounds="481,587,51,26" Id="AtJZhamvlFZNvwWvpKjTwY">
                        <p:NodeReference LastCategoryFullName="Primitive.Reference" LastDependency="VL.CoreLib.vl">
                          <Choice Kind="NodeFlag" Name="Node" Fixed="true" />
                          <CategoryReference Kind="ClassType" Name="Reference" />
                          <Choice Kind="OperationCallFlag" Name="Data" />
                        </p:NodeReference>
                        <Pin Id="RzkNNDCp5VPMrrtR3f1vpb" Name="Input" Kind="StateInputPin" />
                        <Pin Id="KnGiRSVd0MlMG7NBb3Xh8l" Name="Output" Kind="StateOutputPin" />
                        <Pin Id="VthDboUuYsrNkW0Q4BIlPh" Name="Data" Kind="OutputPin" />
                      </Node>
                      <Node Bounds="527,619,25,19" Id="VOtNkZBRwjgPEzUzqOTxd0">
                        <p:NodeReference LastCategoryFullName="Math" LastDependency="VL.CoreLib.vl">
                          <Choice Kind="NodeFlag" Name="Node" Fixed="true" />
                          <Choice Kind="OperationCallFlag" Name="+" />
                        </p:NodeReference>
                        <Pin Id="HPl4aeb8a3ANXd7cAsJ9zU" Name="Input" Kind="InputPin" DefaultValue="SEND: " />
                        <Pin Id="D8e749fEPN4NTsNMkJ2vhT" Name="Input 2" Kind="InputPin" />
                        <Pin Id="ShzD5j3ZE2dMvM237b1XCY" Name="Output" Kind="OutputPin" />
                      </Node>
                    </Patch>
                  </Node>
                  <Node Bounds="469,447,78,19" Id="DZSK5MuAv5kO7oQjgDXdsp">
                    <p:NodeReference LastCategoryFullName="Ollama" LastDependency="VL.Ollama.vl">
                      <Choice Kind="NodeFlag" Name="Node" Fixed="true" />
                      <Choice Kind="OperationCallFlag" Name="OllamaConfig" />
                    </p:NodeReference>
                    <Pin Id="UmD27WbuLw2LmsytJWPoI4" Name="Force New Instance" Kind="InputPin" />
                    <Pin Id="RmhmA3PYK5IOSYkGqxBgAL" Name="Uri String" Kind="InputPin" />
                    <Pin Id="NVn5Iz9BmXuOGeJttdbi9z" Name="Default Model" Kind="InputPin" />
                    <Pin Id="G9N8ht10LsgOfU01FwyZop" Name="client" Kind="OutputPin" />
                  </Node>
                </Patch>
              </Node>
              <ControlPoint Id="DYSmXHeXFAlNud135vXpw2" Bounds="408,213" />
              <ControlPoint Id="Pa9PKNCRPlfQIgzlBn8f1T" Bounds="637,213" />
              <Node Bounds="405,1020,65,19" Id="SolMavuRk4pNQEaoULkyZ7">
                <p:NodeReference LastCategoryFullName="Reactive" LastDependency="VL.CoreLib.vl">
                  <Choice Kind="NodeFlag" Name="Node" Fixed="true" />
                  <FullNameCategoryReference ID="Reactive" />
                  <Choice Kind="ProcessAppFlag" Name="HoldLatest" />
                </p:NodeReference>
                <Pin Id="Ihq1tPDf8FEMHesB29npF9" Name="Node Context" Kind="InputPin" IsHidden="true" />
                <Pin Id="LInvU7fiOY8PEwSmrQENXO" Name="Initial Result" Kind="InputPin" IsHidden="true" />
                <Pin Id="I29DLC73KAjMMwbRMQWzhx" Name="Async Notifications" Kind="InputPin" />
                <Pin Id="T1x4vVmZQaDMz50V9YjYkO" Name="Reset" Kind="InputPin" />
                <Pin Id="O9HcCzEmwuzOBbFxyYxVPZ" Name="Value" Kind="OutputPin" />
                <Pin Id="Uhc8TDDuhK9PNOX9AiM9bQ" Name="On Data" Kind="OutputPin" />
              </Node>
              <ControlPoint Id="A204QeUxI2cMWaWkAbeRTN" Bounds="951,917" />
              <ControlPoint Id="FUVxXa9giDxOAf2IyzeYfw" Bounds="875,917" />
              <ControlPoint Id="T6o47XY2XdwMWhQw2lZCuf" Bounds="407,1064" />
              <Node Bounds="405,864,99,90" Id="FXpeHtgbq3KPyHY6Ykd7Dw">
                <p:NodeReference LastCategoryFullName="Reactive" LastDependency="VL.CoreLib.vl">
                  <Choice Kind="StatefulRegion" Name="Region (Stateful)" Fixed="true" />
                  <CategoryReference Kind="Category" Name="Reactive" NeedsToBeDirectParent="true" />
                  <Choice Kind="ProcessAppFlag" Name="ForEach" />
                </p:NodeReference>
                <Pin Id="BjkRyNX9WQiL1HQ58Qs4bz" Name="Node Context" Kind="InputPin" IsHidden="true" />
                <Pin Id="P3r77xl4pcqL6Kg5Ma5PWP" Name="Messages" Kind="InputPin" />
                <Pin Id="VWiYd5IYis2PsdJ73Qy3mT" Name="Reset" Kind="InputPin" />
                <Pin Id="MX2o2KQs2S7Lbpkhkpo8Kp" Name="Result" Kind="OutputPin" />
                <Patch Id="Fj8KP18TLcLLKDf3AOtes9" ManuallySortedPins="true">
                  <Patch Id="CojFCYbOPkNPYvVV2W8dup" Name="Create" ManuallySortedPins="true" />
                  <Patch Id="McgBGUB2nwtLVk1cT2veOw" Name="Update" ManuallySortedPins="true">
                    <Pin Id="V2b4KSNMV63MiH1z97Nue3" Name="Input 1" Kind="InputPin" />
                    <Pin Id="BtecgXBaBDrPsCNpPyooQ1" Name="Output" Kind="OutputPin" />
                  </Patch>
                  <ControlPoint Id="Eb24EmX5e1VLmSP29wKtUV" Bounds="448,872" />
                  <ControlPoint Id="Ay9au5XOgF0MbD1NCgV8Ed" Bounds="419,947" />
                  <Node Bounds="417,906,34,19" Id="UbtjaABQaNkQIoIooNEtjY">
                    <p:NodeReference LastCategoryFullName="Primitive.String" LastDependency="VL.CoreLib.vl">
                      <Choice Kind="NodeFlag" Name="Node" Fixed="true" />
                      <CategoryReference Kind="StringType" Name="String" NeedsToBeDirectParent="true" />
                      <Choice Kind="OperationCallFlag" Name="Join" />
                    </p:NodeReference>
                    <Pin Id="RkJtnNvyfLcLUbxDspfHQI" Name="Separator" Kind="InputPin" DefaultValue="" />
                    <Pin Id="FI975tQYNCyOxK6zYTifu8" Name="Values" Kind="InputPin" />
                    <Pin Id="KtjI8GJra7WO9PoBEcfzJF" Name="Output" Kind="StateOutputPin" />
                  </Node>
                </Patch>
              </Node>
              <Pad Id="EGyIDV6ZbHxLLBPTD7u5lW" SlotId="EQ6ZzdoAE2JPte19mj64ds" Bounds="703,555" />
              <Node Bounds="701,488,51,26" Id="HJnOpkANWneM2y14Gf90Pr">
                <p:NodeReference LastCategoryFullName="Primitive.Reference" LastDependency="VL.CoreLib.vl">
                  <Choice Kind="NodeFlag" Name="Node" Fixed="true" />
                  <CategoryReference Kind="ClassType" Name="Reference" />
                  <Choice Kind="OperationCallFlag" Name="Create" />
                </p:NodeReference>
                <Pin Id="FL4ZTYuiLlSQOYm2tMQYfA" Name="Output" Kind="StateOutputPin" />
                <Pin Id="JGupGXBkp8PNwPPlvtQafD" Name="Node Context" Kind="InputPin" IsHidden="true" />
                <Pin Id="Cjz0GBi4wofPVKvyxe6L7o" Name="Data" Kind="InputPin" />
              </Node>
              <Node Bounds="701,646,51,26" Id="K0gpaWVVB7KLBBaYvQZIUZ">
                <p:NodeReference LastCategoryFullName="Primitive.Reference" LastDependency="VL.CoreLib.vl">
                  <Choice Kind="NodeFlag" Name="Node" Fixed="true" />
                  <CategoryReference Kind="ClassType" Name="Reference" />
                  <Choice Kind="OperationCallFlag" Name="Data" />
                </p:NodeReference>
                <Pin Id="FMjRQCZVNceO5DZMoix7dB" Name="Input" Kind="StateInputPin" />
                <Pin Id="NGcFKJGmo4HMFRVpbGx6lZ" Name="Output" Kind="StateOutputPin" />
                <Pin Id="Ni2eLSpaQcCLwFsDCFYRq1" Name="Data" Kind="OutputPin" />
              </Node>
              <Node Bounds="701,586,51,26" Id="KufJC0lSHpAML4cBkTS2VD">
                <p:NodeReference LastCategoryFullName="Primitive.Reference" LastDependency="VL.CoreLib.vl">
                  <Choice Kind="NodeFlag" Name="Node" Fixed="true" />
                  <CategoryReference Kind="ClassType" Name="Reference" />
                  <Choice Kind="OperationCallFlag" Name="SetData" />
                </p:NodeReference>
                <Pin Id="UrWK8l5ghszQIEwfZf05Nw" Name="Input" Kind="StateInputPin" />
                <Pin Id="MqpxDFYm5OOMdTA6TU3mOi" Name="Data" Kind="InputPin" />
                <Pin Id="CIUVtJufTvKNzwTo6GGgCW" Name="Output" Kind="StateOutputPin" />
                <Pin Id="GIFw7XJY1LWNd8WKtVdN1I" Name="Apply" Kind="InputPin" />
              </Node>
              <ControlPoint Id="RXKKkUg0ixHNradHlq2DOw" Bounds="749,736" />
              <ControlPoint Id="GDAfYIGz1yKN8iBMPcEa64" Bounds="749,570" />
              <Node Bounds="780,221,61,26" Id="S0V3P0i3g0EPqpwSp3Rhj5">
                <p:NodeReference LastCategoryFullName="OllamaSharp.Models.Chat.ChatRequest" LastDependency="OllamaSharp.dll">
                  <Choice Kind="NodeFlag" Name="Node" Fixed="true" />
                  <CategoryReference Kind="AssemblyCategory" Name="ChatRequest" />
                  <Choice Kind="OperationCallFlag" Name="Create" />
                </p:NodeReference>
                <Pin Id="PPms2BSvd9GN17flGxrPew" Name="Output" Kind="StateOutputPin" />
              </Node>
              <Node Bounds="862,296,61,26" Id="UvhiTd8EfZBN22zzM3EQEO">
                <p:NodeReference LastCategoryFullName="OllamaSharp.Models.Chat.ChatRequest" LastDependency="OllamaSharp.dll">
                  <Choice Kind="NodeFlag" Name="Node" Fixed="true" />
                  <FullNameCategoryReference ID="OllamaSharp.Models.Chat.ChatRequest" />
                  <Choice Kind="OperationCallFlag" Name="Tools" />
                </p:NodeReference>
                <Pin Id="MZLMZvk1sO8MUC1woS8h6L" Name="Input" Kind="StateInputPin" />
                <Pin Id="F2gI1ZpoxhQON5iaK83300" Name="Output" Kind="StateOutputPin" />
                <Pin Id="BlDCScBmHeAPtvYE40jmhv" Name="Tools" Kind="OutputPin" />
              </Node>
              <Node Bounds="777,391,62,26" Id="B3WJfda6bJ8Pnc582AHUOn">
                <p:NodeReference LastCategoryFullName="OllamaSharp.Models.Chat.ChatRequest" LastDependency="OllamaSharp.dll">
                  <Choice Kind="NodeFlag" Name="Node" Fixed="true" />
                  <FullNameCategoryReference ID="OllamaSharp.Models.Chat.ChatRequest" />
                  <Choice Kind="OperationCallFlag" Name="SetStream" />
                </p:NodeReference>
                <Pin Id="GmOGjAiR1ZVNSaSrrQw4qu" Name="Input" Kind="StateInputPin" />
                <Pin Id="AV5wOT454jWNVyazc5QxPE" Name="Output" Kind="StateOutputPin" />
                <Pin Id="ReA4EIDL8WyN8w6978H88W" Name="Value" Kind="InputPin" DefaultValue="True" />
              </Node>
              <Pad Id="V4mewNykCccPtCQl2yCEis" Bounds="782,273" />
              <Pad Id="J5YqBlxfRBGL95Sh1tKEMP" Comment="Tools" Bounds="919,447,190,132" ShowValueBox="true" isIOBox="true" />
              <Node Bounds="462,796,33,19" Id="PMHRW4LL6MaQOWAKSOMLEO">
                <p:NodeReference LastCategoryFullName="Ollama.Utils" LastDependency="VL.Ollama.vl">
                  <Choice Kind="NodeFlag" Name="Node" Fixed="true" />
                  <Choice Kind="ProcessAppFlag" Name="Log" />
                </p:NodeReference>
                <Pin Id="Tcje42FPdoSPt9DFF5AgwS" Name="Node Context" Kind="InputPin" IsHidden="true" />
                <Pin Id="FGYaGAqHHqYQUDKNGH3eiL" Name="E" Kind="InputPin" />
                <Pin Id="Nek7GftYCMoNEbQNfmR2zx" Name="C" Kind="InputPin" />
              </Node>
              <ControlPoint Id="QgG6IJd7LRsMtnXj0GD6Zm" Bounds="467,994" />
            </Canvas>
            <Patch Id="UD8mBxKg6v7MibFvZ7b8HP" Name="Create" ParticipatingElements="HQqr9VScYCHOAnQPhPX3AG,O3ME6hEhVidM0KOSrLVFkP" />
            <Patch Id="JmoffxUolbDMDcv1AWO6xp" Name="Update">
              <Pin Id="BCJaosj3QlgN3MxK3gDPcB" Name="Start" Kind="InputPin" />
              <Pin Id="O72y8eIYsfbMhPgEpYs3ZM" Name="Cancel" Kind="InputPin" Visibility="Optional" />
              <Pin Id="HyVBCfdUlWWPsSxD2IgpxR" Name="Result" Kind="OutputPin" />
              <Pin Id="JDePtg70VlqPXRDcb7wCp2" Name="streaming response" Kind="OutputPin" />
              <Pin Id="Kl6oV5LixXxORpf7fo8Ib4" Name="Is Running" Kind="OutputPin" Visibility="Optional" />
              <Pin Id="RjRrrj0UGPLO3R27BFvZ01" Name="Duration" Kind="OutputPin" Visibility="Optional" />
            </Patch>
            <ProcessDefinition Id="Q3w3VPbqdrsMAS1aNIHd9T">
              <Fragment Id="TY5Ks0JmN2fNky5xZHsk06" Patch="UD8mBxKg6v7MibFvZ7b8HP" Enabled="true" />
              <Fragment Id="PlfAEqvS9VbQKbeQd4PPRH" Patch="JmoffxUolbDMDcv1AWO6xp" Enabled="true" />
            </ProcessDefinition>
            <Link Id="EuXRPBugz75PhtjZNREqIL" Ids="FAIvqPHFNfmL0fKwqVmSwj,Jr9jLHCZ8jlM39IZ7ElHSH" IsHidden="true" />
            <Link Id="ExG79DsmxKnQPOjmSlabjq" Ids="G3cdQrFKYwjLq6mlVeelec,EQB7hbzwHyDPokbmVcD0rf" IsHidden="true" />
            <Link Id="BVcXxrzga21O66bqU7NAj8" Ids="BCJaosj3QlgN3MxK3gDPcB,DYSmXHeXFAlNud135vXpw2" IsHidden="true" />
            <Link Id="KXRYC2di1MRQILilQHndiN" Ids="O72y8eIYsfbMhPgEpYs3ZM,Pa9PKNCRPlfQIgzlBn8f1T" IsHidden="true" />
            <Link Id="Un4jwJjG119PCvUwsjhu80" Ids="TQ1Z1AzAa9lPr8oTMGga6D,A204QeUxI2cMWaWkAbeRTN" />
            <Link Id="HYxnnrc21OhQLfFtTMHG7a" Ids="A204QeUxI2cMWaWkAbeRTN,RjRrrj0UGPLO3R27BFvZ01" IsHidden="true" />
            <Link Id="T0vy1XyGMHcPd02nnVLxHJ" Ids="RErvToHq79uQcPPYxo1gSL,FUVxXa9giDxOAf2IyzeYfw" />
            <Link Id="KLXtazXpVl0Pd2r6oQeCH3" Ids="FUVxXa9giDxOAf2IyzeYfw,Kl6oV5LixXxORpf7fo8Ib4" IsHidden="true" />
            <Link Id="FWFeLcjwpsTLVMUHnX04Et" Ids="T6o47XY2XdwMWhQw2lZCuf,HyVBCfdUlWWPsSxD2IgpxR" IsHidden="true" />
            <Link Id="RkLCfjaFD7WMzvbSACKvrY" Ids="V2b4KSNMV63MiH1z97Nue3,Eb24EmX5e1VLmSP29wKtUV" IsHidden="true" />
            <Link Id="GaIpcl4ud9WMrywAalpxFC" Ids="Ay9au5XOgF0MbD1NCgV8Ed,BtecgXBaBDrPsCNpPyooQ1" IsHidden="true" />
            <Link Id="PTltbA44DA2O2hRx3KdCqL" Ids="QxOAB5qICsULQLRPp16D91,P3r77xl4pcqL6Kg5Ma5PWP" />
            <Link Id="Qqns24CQqe5NoDgKLcYL9u" Ids="Eb24EmX5e1VLmSP29wKtUV,FI975tQYNCyOxK6zYTifu8" />
            <Link Id="Kds1l3v0SskOIg2e6wXj6K" Ids="KtjI8GJra7WO9PoBEcfzJF,Ay9au5XOgF0MbD1NCgV8Ed" />
            <Link Id="GRzEiciUUewOXuX06VTN3Y" Ids="O9HcCzEmwuzOBbFxyYxVPZ,T6o47XY2XdwMWhQw2lZCuf" />
            <Link Id="EjdckvK7lcENO1fNTNXNri" Ids="MX2o2KQs2S7Lbpkhkpo8Kp,I29DLC73KAjMMwbRMQWzhx" />
            <Slot Id="EQ6ZzdoAE2JPte19mj64ds" Name="r" />
            <Link Id="HQqr9VScYCHOAnQPhPX3AG" Ids="FL4ZTYuiLlSQOYm2tMQYfA,EGyIDV6ZbHxLLBPTD7u5lW" />
            <Link Id="HPP12G4CzLbMAVBtv43JpU" Ids="EGyIDV6ZbHxLLBPTD7u5lW,UrWK8l5ghszQIEwfZf05Nw" />
            <Link Id="GazvCyUvVm7LXdfTZdT14M" Ids="CIUVtJufTvKNzwTo6GGgCW,FMjRQCZVNceO5DZMoix7dB" />
            <Link Id="FLtQaTPDsXRPc9g9Sl5S0C" Ids="Ni2eLSpaQcCLwFsDCFYRq1,RXKKkUg0ixHNradHlq2DOw" />
            <Link Id="UBbs1GkNGYCOGTbKTSZyBF" Ids="RXKKkUg0ixHNradHlq2DOw,JDePtg70VlqPXRDcb7wCp2" IsHidden="true" />
            <Link Id="Gwk2m9p028ROugbLk057E7" Ids="DYSmXHeXFAlNud135vXpw2,SEYwLZzMgFeMLVjIwQyCjt" />
            <Link Id="JiEINo0dolXLxHuGGFktnF" Ids="Pa9PKNCRPlfQIgzlBn8f1T,KNfcO6dFVdFOfBcRauCWqM" />
            <Link Id="J0qizZYLu41QZUVMuIVVUh" Ids="BCJaosj3QlgN3MxK3gDPcB,GDAfYIGz1yKN8iBMPcEa64" IsHidden="true" />
            <Link Id="Ju6bGcbJGNeN1eh2F3fpRm" Ids="GDAfYIGz1yKN8iBMPcEa64,GIFw7XJY1LWNd8WKtVdN1I" />
            <Link Id="CGDsKlt4BeSOHQMjVTbg7z" Ids="L2EbH1NWAfGLXrxkvipqal,M2UiA3ZmK4NOOhwCtE1UqC" IsHidden="true" />
            <Link Id="QIt1lCL6PoBLwvzdtUySY5" Ids="DhkyA9jEarNPXH6tOmDVlu,G3cdQrFKYwjLq6mlVeelec" />
            <Link Id="HN6MsXqwqaQPXExz92DiGq" Ids="Jr9jLHCZ8jlM39IZ7ElHSH,AKufDTbg8HbPmHyquHd1Fp" />
            <Link Id="OJgoll8PIJLNMgFtAi9qEj" Ids="G9N8ht10LsgOfU01FwyZop,OIzOLxDSmSQP1tZqZyWwrZ" />
            <Link Id="IPdiBcEItT1Og4oEEH5TTM" Ids="KnGiRSVd0MlMG7NBb3Xh8l,AOQdufQfWkIOfbvyl5Smgy" />
            <Link Id="GVvEcBNcXdSQD8WMOY1las" Ids="VthDboUuYsrNkW0Q4BIlPh,HPl4aeb8a3ANXd7cAsJ9zU" />
            <Link Id="DFcQ6yXZa5wN1P6KZQgugm" Ids="ShzD5j3ZE2dMvM237b1XCY,MRjmlTVG3vGOrVn4WVjc6G" />
            <Link Id="M2NcLDVeq5SMCpC1rHunpZ" Ids="EGyIDV6ZbHxLLBPTD7u5lW,RzkNNDCp5VPMrrtR3f1vpb" />
            <Link Id="MVTUkhN3JuPO1xN0mr0SFV" Ids="M2UiA3ZmK4NOOhwCtE1UqC,D8e749fEPN4NTsNMkJ2vhT" />
            <Link Id="O3ME6hEhVidM0KOSrLVFkP" Ids="PPms2BSvd9GN17flGxrPew,V4mewNykCccPtCQl2yCEis" />
            <Link Id="J3ggjE2DL4JLtalBZ0qSFH" Ids="V4mewNykCccPtCQl2yCEis,GmOGjAiR1ZVNSaSrrQw4qu" />
            <Link Id="LWDuzwyDlQHNIMVS0K7bB2" Ids="V4mewNykCccPtCQl2yCEis,MZLMZvk1sO8MUC1woS8h6L" />
            <Link Id="KCag8ZwSvBEOLVOGnd7KBc" Ids="BlDCScBmHeAPtvYE40jmhv,J5YqBlxfRBGL95Sh1tKEMP" />
            <Link Id="BClyVZQZ4QoMhalyaV6LTX" Ids="NInhAml3Lb4M0KRpviVXvc,FGYaGAqHHqYQUDKNGH3eiL" />
            <Link Id="LdVlIVGwjISOiQO6SLDIdt" Ids="IawPwJkup3eNaMHscadjp2,Nek7GftYCMoNEbQNfmR2zx" />
            <Link Id="LNwXbnczWN8LFqAFgMCGgG" Ids="BCJaosj3QlgN3MxK3gDPcB,QgG6IJd7LRsMtnXj0GD6Zm" IsHidden="true" />
            <Link Id="NfpSTjv1kIdOIK35Mk99Qa" Ids="QgG6IJd7LRsMtnXj0GD6Zm,T1x4vVmZQaDMz50V9YjYkO" />
          </Patch>
        </Node>
        <!--

    ************************ Chat ************************

-->
        <Node Name="Chat" Bounds="139,129" Id="Brx2h00Ig1zLCc3AR6UZLa">
          <p:NodeReference>
            <Choice Kind="ContainerDefinition" />
          </p:NodeReference>
          <Patch Id="SSh7JI4NZIdOkYH9m2eHKo">
            <Canvas Id="JY0FLlvwUDvLV8xQc4A22O" CanvasType="Group">
              <Node Bounds="264,198,303,386" Id="QVsKK5y0J65M5uvqcwfHyN">
                <p:NodeReference LastCategoryFullName="Primitive" LastDependency="Builtin">
                  <Choice Kind="StatefulRegion" Name="Region (Stateful)" Fixed="true" />
                  <CategoryReference Kind="Category" Name="Primitive" />
                  <Choice Kind="ProcessStatefulRegion" Name="Cache" />
                </p:NodeReference>
                <Pin Id="LLu5atlOmzOOSDfnSq8tH0" Name="Force" Kind="InputPin" />
                <Pin Id="ShR6mimDslYM7uWkLF9h48" Name="Dispose Cached Outputs" Kind="InputPin" />
                <Pin Id="JraLW4UE9dvMOxtjNvjYh4" Name="Has Changed" Kind="OutputPin" />
                <Patch Id="RZnFlbCKZC2Ncwrd7QCbsa" ManuallySortedPins="true">
                  <Patch Id="F621Aj1wwGoMjA0BMHC90z" Name="Create" ManuallySortedPins="true" />
                  <Patch Id="Cxag5dpLybiNC2tuHiEI9L" Name="Then" ManuallySortedPins="true" />
                  <Node Bounds="276,272,78,19" Id="NxFreSCz9EZLBB4gWOy9LN">
                    <p:NodeReference LastCategoryFullName="Ollama" LastDependency="VL.Ollama.vl">
                      <Choice Kind="NodeFlag" Name="Node" Fixed="true" />
                      <Choice Kind="OperationCallFlag" Name="OllamaConfig" />
                    </p:NodeReference>
                    <Pin Id="Mp5zjhgJmLwNuKKmx1hSxE" Name="Force New Instance" Kind="InputPin" />
                    <Pin Id="UpDzKZiyL4WQcn45G1FetC" Name="Uri String" Kind="InputPin" />
                    <Pin Id="RpE9k0jtOqgOyRbHGpWtHa" Name="Default Model" Kind="InputPin" />
                    <Pin Id="RmugSYOtI2jPYBgeEHJy3O" Name="client" Kind="OutputPin" />
                  </Node>
                  <Node Bounds="276,307,46,26" Id="QW30BxLfSAsM74mnL67hJl">
                    <p:NodeReference LastCategoryFullName="OllamaSharp.Chat" LastDependency="OllamaSharp.dll">
                      <Choice Kind="NodeFlag" Name="Node" Fixed="true" />
                      <CategoryReference Kind="AssemblyCategory" Name="Chat" />
                      <CategoryReference Kind="AssemblyCategory" Name="Chat" NeedsToBeDirectParent="true">
                        <p:OuterCategoryReference Kind="AssemblyCategory" Name="OllamaSharp" NeedsToBeDirectParent="true" />
                      </CategoryReference>
                      <Choice Kind="OperationCallFlag" Name="Create" />
                    </p:NodeReference>
                    <Pin Id="HKrh2717c8wPWfPHwz3k1d" Name="Client" Kind="InputPin" />
                    <Pin Id="DgWAIINd5KNOqvjyL5SJYH" Name="System Prompt" Kind="InputPin" />
                    <Pin Id="PPcHJ77AmnwOHz1t8KGwIh" Name="Output" Kind="StateOutputPin" />
                  </Node>
                  <Node Bounds="276,348,98,26" Id="LnhAHk6HWiNMJKqittlmyT">
                    <p:NodeReference LastCategoryFullName="OllamaSharp.Chat" LastDependency="OllamaSharp.dll">
                      <Choice Kind="NodeFlag" Name="Node" Fixed="true" />
                      <CategoryReference Kind="AssemblyCategory" Name="Chat" />
                      <CategoryReference Kind="AssemblyCategory" Name="Chat" NeedsToBeDirectParent="true">
                        <p:OuterCategoryReference Kind="AssemblyCategory" Name="OllamaSharp" NeedsToBeDirectParent="true" />
                      </CategoryReference>
                      <Choice Kind="OperationCallFlag" Name="SetModel" />
                    </p:NodeReference>
                    <Pin Id="Dsp68QyzLbJM0xqlDbDxq1" Name="Output" Kind="StateOutputPin" />
                    <Pin Id="STuUcQ70zWXPHxB4qeMsv3" Name="Input" Kind="InputPin" />
                    <Pin Id="Ah4YQASORiQMXFQ8VwDUG1" Name="Value" Kind="InputPin" />
                  </Node>
                  <Node Bounds="276,422,74,26" Id="KwDPbFy7R6LPTkq2itJFIc">
                    <p:NodeReference LastCategoryFullName="OllamaSharp.Chat" LastDependency="OllamaSharp.dll">
                      <Choice Kind="NodeFlag" Name="Node" Fixed="true" />
                      <FullNameCategoryReference ID="OllamaSharp.Chat" />
                      <Choice Kind="OperationCallFlag" Name="SetMessages" />
                    </p:NodeReference>
                    <Pin Id="E88BMn7bM0AMmHpCPR6nWz" Name="Input" Kind="StateInputPin" />
                    <Pin Id="Nj2L6kkM2QzOp2OOf2DuQ1" Name="Value" Kind="InputPin" />
                    <Pin Id="JpdUwkCZASZNmDxMYnmuki" Name="Output" Kind="StateOutputPin" />
                  </Node>
                  <Node Bounds="505,267,50,26" Id="IuyKtIS2H3pPMKxIepBPHC">
                    <p:NodeReference LastCategoryFullName="Collections.Sequence" LastDependency="VL.CoreLib.vl">
                      <Choice Kind="NodeFlag" Name="Node" Fixed="true" />
                      <Choice Kind="OperationCallFlag" Name="ToList" />
                    </p:NodeReference>
                    <Pin Id="PYTQK7WlezcQbKf995X506" Name="Input" Kind="StateInputPin" />
                    <Pin Id="TcoMtPyeciJMqEundiLMiy" Name="Result" Kind="OutputPin" />
                  </Node>
                </Patch>
                <ControlPoint Id="VixrWE6j8iXMk619DSo6EV" Bounds="278,578" Alignment="Bottom" />
                <ControlPoint Id="Eb93fvi87PcMIuaXiTqKCa" Bounds="319,204" Alignment="Top" />
                <ControlPoint Id="ONR7IxNuy80OlGoooEQZza" Bounds="507,204" Alignment="Top" />
              </Node>
              <ControlPoint Id="PUtdmMGackMPDrLcQP1XgB" Bounds="371,176" />
              <ControlPoint Id="H07d7CylpTPOiXwWrRuvUv" Bounds="319,138" />
              <ControlPoint Id="L6BYG4ubLfROhU3viJ0x57" Bounds="278,828" />
              <ControlPoint Id="C6ae6G8O6y5Nx9aJcPyLdT" Bounds="266,170" />
              <Node Bounds="276,639,109,26" Id="DThrvnBHQogOIBDZlME5iU">
                <p:NodeReference LastCategoryFullName="OllamaSharp.Chat" LastDependency="OllamaSharp.dll">
                  <Choice Kind="NodeFlag" Name="Node" Fixed="true" />
                  <FullNameCategoryReference ID="OllamaSharp.Chat" />
                  <Choice Kind="OperationCallFlag" Name="Messages" />
                </p:NodeReference>
                <Pin Id="DQw7paEQTLRPGtUnwZo9bt" Name="Input" Kind="StateInputPin" />
                <Pin Id="BMWPXKvyNTUNZcgejZgM2B" Name="Output" Kind="StateOutputPin" />
                <Pin Id="LZLjgmoa6QUMdU4r1uSo0g" Name="Messages" Kind="OutputPin" />
              </Node>
              <ControlPoint Id="FWYEYbMo4aANyn9yQmyOs4" Bounds="382,856" />
              <Node Bounds="380,812,83,26" Id="DI9ydM02cSyPNwZvWY9Qbe">
                <p:NodeReference LastCategoryFullName="Collections.Spread" LastDependency="VL.CoreLib.vl">
                  <Choice Kind="NodeFlag" Name="Node" Fixed="true" />
                  <CategoryReference Kind="4026531840" Name="Spread" NeedsToBeDirectParent="true" />
                  <Choice Kind="OperationCallFlag" Name="FromSequence" />
                </p:NodeReference>
                <Pin Id="Nlctrf3bN6SLcrlZba1s7T" Name="Input" Kind="StateInputPin" />
                <Pin Id="LZ4g7opkpOPQBwGoDkdJV2" Name="Result" Kind="OutputPin" />
              </Node>
              <Node Bounds="380,706,130,75" Id="PCbrHmbJctOM4RZJuYpjkr">
                <p:NodeReference LastCategoryFullName="Collections.Sequence" LastDependency="VL.CoreLib.vl">
                  <Choice Kind="RegionFlag" Name="Region (Stateless)" Fixed="true" />
                  <CategoryReference Kind="MutableInterfaceType" Name="Sequence" NeedsToBeDirectParent="true" />
                  <Choice Kind="OperationCallFlag" Name="Select" />
                </p:NodeReference>
                <Pin Id="BRzvbM85us3QNQF6ldnVBi" Name="Input" Kind="InputPin" />
                <Pin Id="Hsb30Ekz78oPYNG9ay5JmV" Name="Output" Kind="OutputPin" />
                <Patch Id="LjNFMVVDbPhL1VTdSKIKJp" Name="Transformer" ManuallySortedPins="true">
                  <Pin Id="V5TZYwRqMooLKP7z6cDGvB" Name="Input 1" Kind="InputPin" />
                  <Pin Id="LFPn6obOo7gPSSfjxJjDf4" Name="Input 2" Kind="InputPin" />
                  <Pin Id="Q1QOY7cG7hxQFXJ4Qzlylb" Name="Result" Kind="OutputPin" />
                  <ControlPoint Id="MDAOTnoBLgAN7fIpQXykmQ" Bounds="394,714" />
                  <ControlPoint Id="OHImzOdCTmFO5GettkuqH2" Bounds="454,714" />
                  <ControlPoint Id="BNhGZVkz9ldNq1pqKf0avd" Bounds="441,774" />
                  <Node Bounds="392,731,52,26" Id="UXbtF27GH0SLA85oukBf99">
                    <p:NodeReference LastCategoryFullName="OllamaSharp.Models.Chat.Message" LastDependency="OllamaSharp.dll">
                      <Choice Kind="NodeFlag" Name="Node" Fixed="true" />
                      <FullNameCategoryReference ID="OllamaSharp.Models.Chat.Message" />
                      <Choice Kind="OperationCallFlag" Name="Content" />
                    </p:NodeReference>
                    <Pin Id="DikIDtsDr9LOTLa8TWa5ks" Name="Input" Kind="StateInputPin" />
                    <Pin Id="QJm80b12ertNEgMGYL1sZT" Name="Output" Kind="StateOutputPin" />
                    <Pin Id="S3TTJFVqLxaLzJ0twob9Fq" Name="Content" Kind="OutputPin" />
                  </Node>
                </Patch>
              </Node>
              <ControlPoint Id="GUH4g8U7IuhLCyxJHulr5z" Bounds="507,135" />
            </Canvas>
            <Patch Id="EKnrUwDMQbvPgs4DnZFu1C" Name="Create" />
            <Patch Id="TyCGLLFKdGAOUfBXUQZbO2" Name="Update">
              <Pin Id="HHgDGJu8CzNOf3exrf5d4R" Name="Force" Kind="InputPin" />
              <Pin Id="EnSQzKv1rgTOG3L6Abgw2m" Name="System Prompt" Kind="InputPin" />
              <Pin Id="PZwI4pvAQiCNmfSHefVw8j" Name="Model" Kind="InputPin" DefaultValue="llama3.2-vision" />
              <Pin Id="RZTWK5qYBETLPZrHeBbhfb" Name="Output" Kind="OutputPin" />
              <Pin Id="GxygpXjYPJPNPFz5BaZJ7s" Name="Messages" Kind="OutputPin" />
              <Pin Id="CpZvIzaVjXVPjsqSskFSsk" Name="Messages" Kind="InputPin" />
            </Patch>
            <ProcessDefinition Id="K2BZbV7Lpj0PLCudYMuFoH">
              <Fragment Id="Np2kaK4537wMUTivrPEkfd" Patch="EKnrUwDMQbvPgs4DnZFu1C" Enabled="true" />
              <Fragment Id="In6lZoYoTMOLGI6cfJKfHE" Patch="TyCGLLFKdGAOUfBXUQZbO2" Enabled="true" />
            </ProcessDefinition>
            <Link Id="Nk6lBhpEgkENncduCln2T6" Ids="PZwI4pvAQiCNmfSHefVw8j,PUtdmMGackMPDrLcQP1XgB" IsHidden="true" />
            <Link Id="GcA0kKr7Er7NHhfQSnaZWx" Ids="Eb93fvi87PcMIuaXiTqKCa,DgWAIINd5KNOqvjyL5SJYH" />
            <Link Id="Rg71F0yDTC8PWM2RmWrUqw" Ids="H07d7CylpTPOiXwWrRuvUv,Eb93fvi87PcMIuaXiTqKCa" />
            <Link Id="D6Hs2kr8cdGNhLXUYLzkzn" Ids="EnSQzKv1rgTOG3L6Abgw2m,H07d7CylpTPOiXwWrRuvUv" IsHidden="true" />
            <Link Id="EfuPIQZgyaoLpmidyTBjFd" Ids="RmugSYOtI2jPYBgeEHJy3O,HKrh2717c8wPWfPHwz3k1d" />
            <Link Id="Hit9fWhDC46OXSJbUdNonl" Ids="L6BYG4ubLfROhU3viJ0x57,RZTWK5qYBETLPZrHeBbhfb" IsHidden="true" />
            <Link Id="EA22D8XGxEJNfp86rSqody" Ids="C6ae6G8O6y5Nx9aJcPyLdT,LLu5atlOmzOOSDfnSq8tH0" />
            <Link Id="KhulOlCn5M4MqxNklGOqrS" Ids="HHgDGJu8CzNOf3exrf5d4R,C6ae6G8O6y5Nx9aJcPyLdT" IsHidden="true" />
            <Link Id="KgJ5TYzFajePIPo1Npnb4u" Ids="PUtdmMGackMPDrLcQP1XgB,Ah4YQASORiQMXFQ8VwDUG1" />
            <Link Id="OOUvMxDrbwEN4YDfVkc0Zx" Ids="Dsp68QyzLbJM0xqlDbDxq1,E88BMn7bM0AMmHpCPR6nWz" />
            <Link Id="QVUanZlhxjgPhjOXDhsdh8" Ids="PPcHJ77AmnwOHz1t8KGwIh,STuUcQ70zWXPHxB4qeMsv3" />
            <Link Id="RDx4A3opmifQBHQGxdH6uI" Ids="JpdUwkCZASZNmDxMYnmuki,VixrWE6j8iXMk619DSo6EV" />
            <Link Id="MsrdvbVDpbJLPm23q6LP5G" Ids="VixrWE6j8iXMk619DSo6EV,DQw7paEQTLRPGtUnwZo9bt" />
            <Link Id="SwtncCjlNHXNEum4kuYkoB" Ids="BMWPXKvyNTUNZcgejZgM2B,L6BYG4ubLfROhU3viJ0x57" />
            <Link Id="UiGESa2jdJXN418Vl2BTOV" Ids="FWYEYbMo4aANyn9yQmyOs4,GxygpXjYPJPNPFz5BaZJ7s" IsHidden="true" />
            <Link Id="OGkqATqg2EyPImhaJNrZlF" Ids="LZ4g7opkpOPQBwGoDkdJV2,FWYEYbMo4aANyn9yQmyOs4" />
            <Link Id="TxqcXavWfdBPRAjwGVKtme" Ids="V5TZYwRqMooLKP7z6cDGvB,MDAOTnoBLgAN7fIpQXykmQ" IsHidden="true" />
            <Link Id="Cc3kORKd3FXMXd46uvdomP" Ids="LFPn6obOo7gPSSfjxJjDf4,OHImzOdCTmFO5GettkuqH2" IsHidden="true" />
            <Link Id="NUnllYWMMebOiD1JAbLgSJ" Ids="BNhGZVkz9ldNq1pqKf0avd,Q1QOY7cG7hxQFXJ4Qzlylb" IsHidden="true" />
            <Link Id="VUGifQ918i6Qb4ZyyLZ9kt" Ids="LZLjgmoa6QUMdU4r1uSo0g,BRzvbM85us3QNQF6ldnVBi" />
            <Link Id="DlkckezARvtOj087Z3BJ2r" Ids="MDAOTnoBLgAN7fIpQXykmQ,DikIDtsDr9LOTLa8TWa5ks" />
            <Link Id="QUhHwgNM93ROq4IhXft6lH" Ids="S3TTJFVqLxaLzJ0twob9Fq,BNhGZVkz9ldNq1pqKf0avd" />
            <Link Id="Ds7HY6cLhhlNgE5TuYkxKu" Ids="Hsb30Ekz78oPYNG9ay5JmV,Nlctrf3bN6SLcrlZba1s7T" />
            <Link Id="UbKxfP0oVGdPCjgCy0TRmt" Ids="GUH4g8U7IuhLCyxJHulr5z,ONR7IxNuy80OlGoooEQZza" />
            <Link Id="RUbhF4GuqIEMLHaHNERF2X" Ids="CpZvIzaVjXVPjsqSskFSsk,GUH4g8U7IuhLCyxJHulr5z" IsHidden="true" />
            <Link Id="Do5mnzTMD16N1DYJhHGQRf" Ids="ONR7IxNuy80OlGoooEQZza,PYTQK7WlezcQbKf995X506" />
            <Link Id="CIqqaUTPl91LNDbCu4ChfK" Ids="TcoMtPyeciJMqEundiLMiy,Nj2L6kkM2QzOp2OOf2DuQ1" />
          </Patch>
        </Node>
        <!--

    ************************ Generate ************************

-->
        <Node Name="Generate" Bounds="172,296" Id="RX91n3lDc61PFiyb3PfF50">
          <p:NodeReference>
            <Choice Kind="ContainerDefinition" />
          </p:NodeReference>
          <Patch Id="NFI4GCcJjpRLOpIhmqUEG0">
            <Canvas Id="EAwqUSpbZF5NkSjS3II91j" CanvasType="Group">
              <Node Bounds="238,255,255,313" Id="P7OptjHUtOHNs4bRtSUHEn">
                <p:NodeReference LastCategoryFullName="Reactive.Task" LastDependency="VL.CoreLib.vl">
                  <Choice Kind="RegionFlag" Name="Region (Stateless)" Fixed="true" />
                  <Choice Kind="ProcessAppFlag" Name="ManageTask" />
                </p:NodeReference>
                <Pin Id="BtwR8ULGpdgQYjYKWFeqS0" Name="Node Context" Kind="InputPin" IsHidden="true" />
                <Pin Id="K6IwoA2yU6UMzcMHQrwg95" Name="Start" Kind="InputPin" />
                <Pin Id="LtFM9MuAI30PuCfmAO3Gyv" Name="Cancel" Kind="InputPin" />
                <Pin Id="I0ZasLEYaX1Mrd1vGQk8Pq" Name="On Finished" Kind="OutputPin" />
                <Pin Id="ObQQF2E0srKMLO1tiGTI6V" Name="On Exception" Kind="OutputPin" />
                <Pin Id="Dw49Wbo4gizMb4EQqaZwPC" Name="On Cancelled" Kind="OutputPin" />
                <Pin Id="THZ7alTGSCjPmwJHFoyZIJ" Name="Can Be Canceled" Kind="OutputPin" IsHidden="true" />
                <Pin Id="D6jFMmVBQpMNR5kPF4uzrI" Name="Is Cancellation Requested" Kind="OutputPin" IsHidden="true" />
                <Pin Id="Q9omKC8eUL6PapSeJp7CPa" Name="Is Running" Kind="OutputPin" />
                <Pin Id="Fb5xSB3rMt6NWLn1zGs90F" Name="Duration" Kind="OutputPin" />
                <Patch Id="TqrGcMOQ9SRLfEMYJldJKx" Name="delegate" ManuallySortedPins="true">
                  <Pin Id="CsDLJxajb8yMihkc8MwfGP" Name="Input" Kind="InputPin" />
                  <Pin Id="Q8iFPZhahSJLbgRnW9Q3Yw" Name="Result" Kind="OutputPin" />
                  <ControlPoint Id="JDaHWjVJpEKLg0KZ1DEYZI" Bounds="446,327" />
                  <ControlPoint Id="IVfbcAewTIkNH5NodLscNU" Bounds="324,561" />
                  <Node Bounds="273,278,78,19" Id="Hv30bVvaO09NJEOyN9i1ZA">
                    <p:NodeReference LastCategoryFullName="Ollama" LastDependency="VL.Ollama.vl">
                      <Choice Kind="NodeFlag" Name="Node" Fixed="true" />
                      <Choice Kind="OperationCallFlag" Name="OllamaConfig" />
                    </p:NodeReference>
                    <Pin Id="Gc52haTTxglMRFYhVWL9Qu" Name="Force New Instance" Kind="InputPin" />
                    <Pin Id="RagqKPGlOhzMEZ784gNyOF" Name="Uri String" Kind="InputPin" />
                    <Pin Id="T6SAgiM2TuHPjmuWNHedxC" Name="Default Model" Kind="InputPin" />
                    <Pin Id="PadfDUId1ElNtHxvqcnvzJ" Name="client" Kind="OutputPin" />
                  </Node>
                  <Node Bounds="322,393,127,128" Id="MosQPHiZsaWOX6DqsdiAt3">
                    <p:NodeReference LastCategoryFullName="OllamaApiClientExtensions" LastDependency="VL.OllamaUtils.csproj" OverloadStrategy="AllPinsThatAreNotCommon">
                      <Choice Kind="RegionFlag" Name="Region (Stateless)" Fixed="true" />
                      <CategoryReference Kind="ClassType" Name="OllamaApiClientExtensions" NeedsToBeDirectParent="true" />
                      <Choice Kind="OperationCallFlag" Name="GenerateAsync" />
                      <PinReference Kind="InputPin" Name="Prompt" />
                      <PinReference Kind="InputPin" Name="Context" />
                    </p:NodeReference>
                    <Pin Id="RogBIy6fER4OWMCLaTOdCm" Name="Client" Kind="InputPin" />
                    <Pin Id="DpFLofXltbnL1hYA4maXXz" Name="Prompt" Kind="InputPin" />
                    <Pin Id="U0VwYvEgTr1NC9553pVXJ4" Name="Context" Kind="InputPin" />
                    <Pin Id="NhYxN5bfmV9MUEeiJ5i12k" Name="Cancellation Token" Kind="InputPin" />
                    <Pin Id="HlvZcryolbtMyUpDPjJzff" Name="Result" Kind="OutputPin" />
                    <Patch Id="FC73DipomN8Ly56Im5nCCP" Name="On Response" ManuallySortedPins="true">
                      <Pin Id="B7m4Pif640xLsEXDzTOLx5" Name="Input" Kind="InputPin" />
                      <ControlPoint Id="QzDXXIYevgCPxTFnCVGe3q" Bounds="402,413" />
                      <Node Bounds="334,475,51,26" Id="LyGHj3qBgHbNT9xssMiFst">
                        <p:NodeReference LastCategoryFullName="Primitive.Reference" LastDependency="VL.CoreLib.vl">
                          <Choice Kind="NodeFlag" Name="Node" Fixed="true" />
                          <CategoryReference Kind="ClassType" Name="Reference" />
                          <Choice Kind="OperationCallFlag" Name="SetData" />
                        </p:NodeReference>
                        <Pin Id="L7zuo86W0QuPpGXjy4wh1L" Name="Input" Kind="StateInputPin" />
                        <Pin Id="MEOaa0ZMIxcQBdkNATt18k" Name="Data" Kind="InputPin" />
                        <Pin Id="Tn0PXJWCZ3bN6ydBSrxIgg" Name="Output" Kind="StateOutputPin" />
                      </Node>
                      <Node Bounds="334,416,51,26" Id="T56pExZlQuaQP4KIrE9xKS">
                        <p:NodeReference LastCategoryFullName="Primitive.Reference" LastDependency="VL.CoreLib.vl">
                          <Choice Kind="NodeFlag" Name="Node" Fixed="true" />
                          <CategoryReference Kind="ClassType" Name="Reference" />
                          <Choice Kind="OperationCallFlag" Name="Data" />
                        </p:NodeReference>
                        <Pin Id="RDc4WAxa2wIPfy4NracL4O" Name="Input" Kind="StateInputPin" />
                        <Pin Id="UiJvtv47UiuOSgfcHQKvTz" Name="Output" Kind="StateOutputPin" />
                        <Pin Id="AZJXk6iPmkRP2S5mSf8qL4" Name="Data" Kind="OutputPin" />
                      </Node>
                      <Node Bounds="380,448,25,19" Id="Nit4JFahlnKMN3xLL9WgrW">
                        <p:NodeReference LastCategoryFullName="Math" LastDependency="VL.CoreLib.vl">
                          <Choice Kind="NodeFlag" Name="Node" Fixed="true" />
                          <Choice Kind="OperationCallFlag" Name="+" />
                        </p:NodeReference>
                        <Pin Id="AX0hatSEXreOODiFTQre8F" Name="Input" Kind="InputPin" DefaultValue="SEND: " />
                        <Pin Id="Cj5C0PMUWXXLXN8pyVbM3A" Name="Input 2" Kind="InputPin" />
                        <Pin Id="FqvFfjB1K1CP8BUxMqCInY" Name="Output" Kind="OutputPin" />
                      </Node>
                    </Patch>
                  </Node>
                </Patch>
              </Node>
              <ControlPoint Id="ByZLvGO8ETgQPI4XWM5dcb" Bounds="240,206" />
              <ControlPoint Id="EYEQ6pzmtVZMd3C4qXceri" Bounds="490,209" />
              <Node Bounds="238,860,65,19" Id="InZdtvRsDGyNnvtdxKhPHg">
                <p:NodeReference LastCategoryFullName="Reactive" LastDependency="VL.CoreLib.vl">
                  <Choice Kind="NodeFlag" Name="Node" Fixed="true" />
                  <FullNameCategoryReference ID="Reactive" />
                  <Choice Kind="ProcessAppFlag" Name="HoldLatest" />
                </p:NodeReference>
                <Pin Id="VAlrdHnxngiMJ5PM7r94aT" Name="Node Context" Kind="InputPin" IsHidden="true" />
                <Pin Id="PPq5q5sLgvlPUEykPSRlbU" Name="Initial Result" Kind="InputPin" IsHidden="true" />
                <Pin Id="UrB8QWO6Xv2O3Tl0avYc97" Name="Async Notifications" Kind="InputPin" />
                <Pin Id="VX4I84wEmcBLedwM4ojYz0" Name="Reset" Kind="InputPin" />
                <Pin Id="LflldapEFiIPwAwRM87XdD" Name="Value" Kind="OutputPin" />
                <Pin Id="PI8SKZ4eOyJOt1vrYA9Fuf" Name="On Data" Kind="OutputPin" />
              </Node>
              <ControlPoint Id="IclOwz6cuuGNs3iflYNuF8" Bounds="708,715" />
              <ControlPoint Id="GaNyGo5mJFJPYlwHOCqRoa" Bounds="632,715" />
              <ControlPoint Id="I2MWkSrHCxsPuz5nNigltR" Bounds="240,909" />
              <Node Bounds="238,709,99,90" Id="OGefMrRws1ZODHnaOarqeT">
                <p:NodeReference LastCategoryFullName="Reactive" LastDependency="VL.CoreLib.vl">
                  <Choice Kind="StatefulRegion" Name="Region (Stateful)" Fixed="true" />
                  <CategoryReference Kind="Category" Name="Reactive" NeedsToBeDirectParent="true" />
                  <Choice Kind="ProcessAppFlag" Name="ForEach" />
                </p:NodeReference>
                <Pin Id="LHg7WfSFY03Ldv581WrEAX" Name="Node Context" Kind="InputPin" IsHidden="true" />
                <Pin Id="Q34HKuTYAKrLouALB9TB4s" Name="Messages" Kind="InputPin" />
                <Pin Id="EL7677hIfnmOgrK6qyaThn" Name="Reset" Kind="InputPin" />
                <Pin Id="MtGlpuBSQGXOOtiQHfomTr" Name="Result" Kind="OutputPin" />
                <Patch Id="K90YFiwDBWIOIq5VgEVx3D" ManuallySortedPins="true">
                  <Patch Id="AKAc3rtILhuNwZXngK9zBS" Name="Create" ManuallySortedPins="true" />
                  <Patch Id="LZ6h9UX7lUANylXJ9giJvC" Name="Update" ManuallySortedPins="true">
                    <Pin Id="FPRSbN8G9PDMvvaZa0jAiM" Name="Input 1" Kind="InputPin" />
                    <Pin Id="UNtkrtVupTFQSKEDuXxDBQ" Name="Output" Kind="OutputPin" />
                  </Patch>
                  <ControlPoint Id="NDumpgvaWXCK9hjRYKm0Jg" Bounds="281,717" />
                  <ControlPoint Id="Jh5IcTcmYboLrCg4nWVfGM" Bounds="252,792" />
                  <Node Bounds="250,751,34,19" Id="F2j0sgswmWjOPCjLC10N65">
                    <p:NodeReference LastCategoryFullName="Primitive.String" LastDependency="VL.CoreLib.vl">
                      <Choice Kind="NodeFlag" Name="Node" Fixed="true" />
                      <CategoryReference Kind="StringType" Name="String" NeedsToBeDirectParent="true" />
                      <Choice Kind="OperationCallFlag" Name="Join" />
                    </p:NodeReference>
                    <Pin Id="IQimIDZB2urOauGGunv3Ip" Name="Separator" Kind="InputPin" DefaultValue="" />
                    <Pin Id="I0fFA8WPREnQH78Y1Iw2d4" Name="Values" Kind="InputPin" />
                    <Pin Id="Us9lO952bfdO9g0zdHQsmM" Name="Output" Kind="StateOutputPin" />
                  </Node>
                </Patch>
              </Node>
              <Pad Id="GGkHYkGPw4IMODYFZmdnZq" SlotId="J0Wp0Hd4OJrN4ZHwxlAMBy" Bounds="545,325" />
              <Node Bounds="543,258,51,26" Id="JNu5CxhusVALSrtdettKEu">
                <p:NodeReference LastCategoryFullName="Primitive.Reference" LastDependency="VL.CoreLib.vl">
                  <Choice Kind="NodeFlag" Name="Node" Fixed="true" />
                  <CategoryReference Kind="ClassType" Name="Reference" />
                  <Choice Kind="OperationCallFlag" Name="Create" />
                </p:NodeReference>
                <Pin Id="Qyt4AKdcptNMeSWvPJC6KY" Name="Output" Kind="StateOutputPin" />
                <Pin Id="VCj2wPnrp3bOHy5ymGyhjY" Name="Node Context" Kind="InputPin" IsHidden="true" />
                <Pin Id="GPXgGqj3rHuLvw7XbrmMCU" Name="Data" Kind="InputPin" />
              </Node>
              <Node Bounds="543,416,51,26" Id="PoxbGfb4L18QcfHRYZfqCV">
                <p:NodeReference LastCategoryFullName="Primitive.Reference" LastDependency="VL.CoreLib.vl">
                  <Choice Kind="NodeFlag" Name="Node" Fixed="true" />
                  <CategoryReference Kind="ClassType" Name="Reference" />
                  <Choice Kind="OperationCallFlag" Name="Data" />
                </p:NodeReference>
                <Pin Id="BX3wLjZrxMKN9zeNomYXO0" Name="Input" Kind="StateInputPin" />
                <Pin Id="SJvJJ7nf18SLNr1cwX1tQA" Name="Output" Kind="StateOutputPin" />
                <Pin Id="KHCk9omcmguOwlmsVbjPOc" Name="Data" Kind="OutputPin" />
              </Node>
              <Node Bounds="543,356,51,26" Id="LajprL4WFOZM9MjtN9d4ks">
                <p:NodeReference LastCategoryFullName="Primitive.Reference" LastDependency="VL.CoreLib.vl">
                  <Choice Kind="NodeFlag" Name="Node" Fixed="true" />
                  <CategoryReference Kind="ClassType" Name="Reference" />
                  <Choice Kind="OperationCallFlag" Name="SetData" />
                </p:NodeReference>
                <Pin Id="AYV5uZUb2VTPIZA2y4k3hM" Name="Input" Kind="StateInputPin" />
                <Pin Id="D9VsO7bn6PtLWFTJiQZ49L" Name="Data" Kind="InputPin" />
                <Pin Id="S8CkoC29K1VPYzSM9ptZPg" Name="Output" Kind="StateOutputPin" />
                <Pin Id="Eu74zqL7sFPP7dPMOT1dLk" Name="Apply" Kind="InputPin" />
              </Node>
              <ControlPoint Id="VJl7FG0FB6gLCrUOYCCq0U" Bounds="591,506" />
              <ControlPoint Id="InV17gQ7sdmOptQlHitbSV" Bounds="591,340" />
              <ControlPoint Id="DV97SIB35tmPclRCCHTCWt" Bounds="365,152" />
              <ControlPoint Id="R5UU5CTCqOjMRYwqJPTqRk" Bounds="406,195" />
              <Node Bounds="301,620,33,19" Id="VApFhcp1iCeLiRf7GDyr8K">
                <p:NodeReference LastCategoryFullName="Ollama.Utils" LastDependency="VL.Ollama.vl">
                  <Choice Kind="NodeFlag" Name="Node" Fixed="true" />
                  <Choice Kind="ProcessAppFlag" Name="Log" />
                </p:NodeReference>
                <Pin Id="PNM5uDiu4yDNZwBxk3W35u" Name="Node Context" Kind="InputPin" IsHidden="true" />
                <Pin Id="L6cMf2gusY8NyBKy2IX0M0" Name="E" Kind="InputPin" />
                <Pin Id="NAe9YbGfI0ANw5vffgcPOR" Name="C" Kind="InputPin" />
              </Node>
              <ControlPoint Id="RmwMABCrLOSO9x1d6A8FBt" Bounds="300,839" />
            </Canvas>
            <Patch Id="T68cvK7wLWaNOKVAcGEv5D" Name="Create" ParticipatingElements="A8WsxsxQ7hOOTqPU8OLBQK" />
            <Patch Id="VHAoiiww5jmOTJTZ4vrzLH" Name="Update">
              <Pin Id="H8aAKh2tSGxLiAdnKceXml" Name="Start" Kind="InputPin" />
              <Pin Id="GrDxUHqeqR2Oxc071SwWWt" Name="Prompt" Kind="InputPin" />
              <Pin Id="JHUvCx8NcGsOjAEW7ob4kQ" Name="Context" Kind="InputPin" />
              <Pin Id="EChDbOVD5C2NLQwvYCbxCi" Name="Cancel" Kind="InputPin" Visibility="Optional" />
              <Pin Id="UF1hcPAKwyUOcbJOGKVd3E" Name="Result" Kind="OutputPin" />
              <Pin Id="CBFFmzEFdMzNbfwUypTRjs" Name="streaming response" Kind="OutputPin" />
              <Pin Id="UOJ802izatwN0kGaz4gFjB" Name="Is Running" Kind="OutputPin" Visibility="Optional" />
              <Pin Id="OeHWNRD9vNEMghMy9RUFIy" Name="Duration" Kind="OutputPin" Visibility="Optional" />
            </Patch>
            <ProcessDefinition Id="OKgtjajjyrDPtNTHGkwbL4">
              <Fragment Id="Ekx7g89eAipLQvwgGflGRJ" Patch="T68cvK7wLWaNOKVAcGEv5D" Enabled="true" />
              <Fragment Id="PmPKS7NFEOIL4ow6G3ld8B" Patch="VHAoiiww5jmOTJTZ4vrzLH" Enabled="true" />
            </ProcessDefinition>
            <Link Id="IWofyl5EJFaOSgB4kY4e9p" Ids="CsDLJxajb8yMihkc8MwfGP,JDaHWjVJpEKLg0KZ1DEYZI" IsHidden="true" />
            <Link Id="B34OPDZH2wYP3I5Hq0g2HE" Ids="IVfbcAewTIkNH5NodLscNU,Q8iFPZhahSJLbgRnW9Q3Yw" IsHidden="true" />
            <Link Id="OnIZmlkRAdsM9LLn6hDaQV" Ids="H8aAKh2tSGxLiAdnKceXml,ByZLvGO8ETgQPI4XWM5dcb" IsHidden="true" />
            <Link Id="UmyFPlviPfJLrNobb4tVMH" Ids="EChDbOVD5C2NLQwvYCbxCi,EYEQ6pzmtVZMd3C4qXceri" IsHidden="true" />
            <Link Id="OY5WoM9LUIQM2ZKG9SACjd" Ids="Fb5xSB3rMt6NWLn1zGs90F,IclOwz6cuuGNs3iflYNuF8" />
            <Link Id="GNz5ggZjPEZND5rJqNRUN2" Ids="IclOwz6cuuGNs3iflYNuF8,OeHWNRD9vNEMghMy9RUFIy" IsHidden="true" />
            <Link Id="R9JL6qCf4rRNaHgfhGFhUx" Ids="Q9omKC8eUL6PapSeJp7CPa,GaNyGo5mJFJPYlwHOCqRoa" />
            <Link Id="E4zOCBXhBrNPcIjchcZa4E" Ids="GaNyGo5mJFJPYlwHOCqRoa,UOJ802izatwN0kGaz4gFjB" IsHidden="true" />
            <Link Id="MGb0k1Dw766NqDzMWcYLLm" Ids="I2MWkSrHCxsPuz5nNigltR,UF1hcPAKwyUOcbJOGKVd3E" IsHidden="true" />
            <Link Id="KMhnV5DsvVLOTdRYDfODse" Ids="FPRSbN8G9PDMvvaZa0jAiM,NDumpgvaWXCK9hjRYKm0Jg" IsHidden="true" />
            <Link Id="GClpfd3fkrwLreAfaxksRa" Ids="Jh5IcTcmYboLrCg4nWVfGM,UNtkrtVupTFQSKEDuXxDBQ" IsHidden="true" />
            <Link Id="JwCtaOKNkZtNSlAfks5Mca" Ids="I0ZasLEYaX1Mrd1vGQk8Pq,Q34HKuTYAKrLouALB9TB4s" />
            <Link Id="IDCURntp8rDPbZuZzW8hza" Ids="NDumpgvaWXCK9hjRYKm0Jg,I0fFA8WPREnQH78Y1Iw2d4" />
            <Link Id="PlxTSIgjO2QNVmbrVDgtoC" Ids="Us9lO952bfdO9g0zdHQsmM,Jh5IcTcmYboLrCg4nWVfGM" />
            <Link Id="BdjxQqAWpMxQDmsJGAHT4V" Ids="LflldapEFiIPwAwRM87XdD,I2MWkSrHCxsPuz5nNigltR" />
            <Link Id="RFxVOw4Kg8WO6ZN6RxUf6O" Ids="MtGlpuBSQGXOOtiQHfomTr,UrB8QWO6Xv2O3Tl0avYc97" />
            <Slot Id="J0Wp0Hd4OJrN4ZHwxlAMBy" Name="r" />
            <Link Id="A8WsxsxQ7hOOTqPU8OLBQK" Ids="Qyt4AKdcptNMeSWvPJC6KY,GGkHYkGPw4IMODYFZmdnZq" />
            <Link Id="MddV1yDSZHWLbOQ3wJ2YQd" Ids="GGkHYkGPw4IMODYFZmdnZq,AYV5uZUb2VTPIZA2y4k3hM" />
            <Link Id="QfcFsm6BQf1NKQdVwCHZmM" Ids="S8CkoC29K1VPYzSM9ptZPg,BX3wLjZrxMKN9zeNomYXO0" />
            <Link Id="CxuIkZCsQSJMQN4HCg7Gvo" Ids="KHCk9omcmguOwlmsVbjPOc,VJl7FG0FB6gLCrUOYCCq0U" />
            <Link Id="O2UqGknC8g0NJEKysgXiUd" Ids="VJl7FG0FB6gLCrUOYCCq0U,CBFFmzEFdMzNbfwUypTRjs" IsHidden="true" />
            <Link Id="PDnesgNbtr5QDdoKoyz7hA" Ids="ByZLvGO8ETgQPI4XWM5dcb,K6IwoA2yU6UMzcMHQrwg95" />
            <Link Id="CRZiWk0jnvpLOsaI4r10DC" Ids="EYEQ6pzmtVZMd3C4qXceri,LtFM9MuAI30PuCfmAO3Gyv" />
            <Link Id="SArAF3OdlWFNG9JY1N58oY" Ids="H8aAKh2tSGxLiAdnKceXml,InV17gQ7sdmOptQlHitbSV" IsHidden="true" />
            <Link Id="GcoAKQZIe1mPazdCDIGYa8" Ids="InV17gQ7sdmOptQlHitbSV,Eu74zqL7sFPP7dPMOT1dLk" />
            <Link Id="Gi66hIcYoaeLB3zcfVTumy" Ids="B7m4Pif640xLsEXDzTOLx5,QzDXXIYevgCPxTFnCVGe3q" IsHidden="true" />
            <Link Id="Tv6CXdvlyOyNNHLarGbV1F" Ids="PadfDUId1ElNtHxvqcnvzJ,RogBIy6fER4OWMCLaTOdCm" />
            <Link Id="AAyG067FBILQDAADgbH8DC" Ids="UiJvtv47UiuOSgfcHQKvTz,L7zuo86W0QuPpGXjy4wh1L" />
            <Link Id="D4mqX7DngrHPM5E0vjQvUy" Ids="AZJXk6iPmkRP2S5mSf8qL4,AX0hatSEXreOODiFTQre8F" />
            <Link Id="Fy1lkQ0SVDHLXpKrVmTDP2" Ids="FqvFfjB1K1CP8BUxMqCInY,MEOaa0ZMIxcQBdkNATt18k" />
            <Link Id="IP7Kw9qBpoBNUvYD2g752r" Ids="GGkHYkGPw4IMODYFZmdnZq,RDc4WAxa2wIPfy4NracL4O" />
            <Link Id="BXe9kmniNQSObxE5nC1l0i" Ids="QzDXXIYevgCPxTFnCVGe3q,Cj5C0PMUWXXLXN8pyVbM3A" />
            <Link Id="QZcUKe1cyRrNXThZoA2jSH" Ids="JDaHWjVJpEKLg0KZ1DEYZI,NhYxN5bfmV9MUEeiJ5i12k" />
            <Link Id="GZJHqMpcOLvLLsd1hWIoWO" Ids="HlvZcryolbtMyUpDPjJzff,IVfbcAewTIkNH5NodLscNU" />
            <Link Id="Nv9UMAM8NyeNYSXjPJ2jmI" Ids="DV97SIB35tmPclRCCHTCWt,DpFLofXltbnL1hYA4maXXz" />
            <Link Id="HoKtDJKf6bMQWg9bYCo8rB" Ids="GrDxUHqeqR2Oxc071SwWWt,DV97SIB35tmPclRCCHTCWt" IsHidden="true" />
            <Link Id="BnsLIgUG8kVPJfjxOxjKUM" Ids="R5UU5CTCqOjMRYwqJPTqRk,U0VwYvEgTr1NC9553pVXJ4" />
            <Link Id="KCqym6Su3zdN8uANVR9mZO" Ids="JHUvCx8NcGsOjAEW7ob4kQ,R5UU5CTCqOjMRYwqJPTqRk" IsHidden="true" />
            <Link Id="H4Op1iazEG3OX79AHv1lL9" Ids="ObQQF2E0srKMLO1tiGTI6V,L6cMf2gusY8NyBKy2IX0M0" />
            <Link Id="NJK8XHO4l0YLVOmZdVSwv2" Ids="Dw49Wbo4gizMb4EQqaZwPC,NAe9YbGfI0ANw5vffgcPOR" />
            <Link Id="EntXH6bNqJjO2wdFwQpfLq" Ids="H8aAKh2tSGxLiAdnKceXml,RmwMABCrLOSO9x1d6A8FBt" IsHidden="true" />
            <Link Id="SCFKXK3fnj3O07Fk4EQgYZ" Ids="RmwMABCrLOSO9x1d6A8FBt,VX4I84wEmcBLedwM4ojYz0" />
          </Patch>
        </Node>
        <!--

    ************************ GenerateRequest ************************

-->
        <Node Name="GenerateRequest" Bounds="139,415" Id="AWbEBM3SSeVOiSKntohWgn">
          <p:NodeReference>
            <Choice Kind="ContainerDefinition" Name="Process" />
            <CategoryReference Kind="Category" Name="Primitive" />
          </p:NodeReference>
          <Patch Id="MPu9M5hI46uMU6sns6Zkud">
            <Canvas Id="HqizNoEpsknOwdHaFv2Nyq" CanvasType="Group">
              <Node Bounds="201,126,77,26" Id="RNvBchsyh6rPKot1mxT1Yk">
                <p:NodeReference LastCategoryFullName="OllamaSharp.Models.GenerateRequest" LastDependency="OllamaSharp.dll">
                  <Choice Kind="NodeFlag" Name="Node" Fixed="true" />
                  <CategoryReference Kind="AssemblyCategory" Name="GenerateRequest" />
                  <Choice Kind="OperationCallFlag" Name="Create" />
                </p:NodeReference>
                <Pin Id="Te5MpnWgq5RLq2u13xwtmj" Name="Output" Kind="StateOutputPin" />
              </Node>
              <Pad Id="Gh0hcU9lMaqQC8ekZNIlTn" SlotId="VNgkoE0yiKlQMv8o1sI8mT" Bounds="203,185" />
              <ControlPoint Id="IrJkIDB2rXPNffQeReKThU" Bounds="199,615" />
              <Pad Id="DWyNRKaxzxDQBlbMT3g7A8" SlotId="VNgkoE0yiKlQMv8o1sI8mT" Bounds="199,576" />
              <Pad Id="UqQCpyaAQzPOsiBy5bdvzJ" SlotId="VNgkoE0yiKlQMv8o1sI8mT" Bounds="197,493" />
              <ControlPoint Id="ETWoJmDGbFmLqiFkW7R2mT" Bounds="270,231" />
              <ControlPoint Id="VZR5CaIN7fDMIFt9p6AqQf" Bounds="480,275" />
              <Node Bounds="204,251,159,222" Id="OJPeSklZlI8LxWH87diskD">
                <p:NodeReference LastCategoryFullName="Primitive" LastDependency="Builtin">
                  <Choice Kind="StatefulRegion" Name="Region (Stateful)" Fixed="true" />
                  <CategoryReference Kind="Category" Name="Primitive" />
                  <Choice Kind="ProcessStatefulRegion" Name="Cache" />
                </p:NodeReference>
                <Pin Id="AkjyXWKYcg6NEUYXQr9tem" Name="Force" Kind="InputPin" DefaultValue="False" />
                <Pin Id="PvTiPqv1v9BL4GohUfytkr" Name="Dispose Cached Outputs" Kind="InputPin" />
                <Pin Id="KNrHCA5fNB7LkLMaNjABAZ" Name="Has Changed" Kind="OutputPin" />
                <Patch Id="PWYBtcnQNkoLxHDIgsSiGl" ManuallySortedPins="true">
                  <Patch Id="NoIOGptYgN2MeUikzToBri" Name="Create" ManuallySortedPins="true" />
                  <Patch Id="OmZc7xOWwwRNjfiVcIBlvp" Name="Then" ManuallySortedPins="true" />
                  <Node Bounds="256,296,84,62" Id="RlrnmeoEGa9OhWm607nvJo">
                    <p:NodeReference LastCategoryFullName="Primitive" LastDependency="Builtin">
                      <Choice Kind="StatefulRegion" Name="Region (Stateful)" Fixed="true" />
                      <CategoryReference Kind="Category" Name="Primitive" />
                      <Choice Kind="ApplicationStatefulRegion" Name="ForEach" />
                    </p:NodeReference>
                    <Pin Id="M0emtrDNKSjOXyQAX6CCai" Name="Break" Kind="OutputPin" />
                    <Patch Id="QKC4eMsdexfLtHugQ8sqQu" ManuallySortedPins="true">
                      <Patch Id="TUfDW1fs0OkNbTkfiCH8fo" Name="Create" ManuallySortedPins="true" />
                      <Patch Id="VCAG0uRIe8xLng8idS3agz" Name="Update" ManuallySortedPins="true" />
                      <Patch Id="PKo4D4HDmS4OR3RHSjADv5" Name="Dispose" ManuallySortedPins="true" />
                      <Node Bounds="268,319,60,19" Id="BZqPypUAwq4LM4OGjGwGsU">
                        <p:NodeReference LastCategoryFullName="Main" LastDependency="VL.Ollama_simple.vl">
                          <Choice Kind="NodeFlag" Name="Node" Fixed="true" />
                          <Choice Kind="OperationCallFlag" Name="ToBase64" />
                        </p:NodeReference>
                        <Pin Id="QlHKksqSPGDQJ0UyPDpfC5" Name="Input" Kind="InputPin" />
                        <Pin Id="NFJ9KTh1wjJNYJtUo2K1hx" Name="Result" Kind="OutputPin" />
                      </Node>
                    </Patch>
                    <ControlPoint Id="LPyN4KL61BcLUY6GOQfRkl" Bounds="270,302" Alignment="Top" />
                    <ControlPoint Id="Fp5Hw7osDpOPgBmBtFSSgu" Bounds="270,352" Alignment="Bottom" />
                  </Node>
                  <Node Bounds="268,427,83,26" Id="NQ2muiHfWybM67XozxXfj3">
                    <p:NodeReference LastCategoryFullName="Collections.Mutable.MutableArray" LastDependency="VL.CoreLib.vl">
                      <Choice Kind="NodeFlag" Name="Node" Fixed="true" />
                      <CategoryReference Kind="ArrayType" Name="MutableArray" />
                      <Choice Kind="OperationCallFlag" Name="FromSequence" />
                    </p:NodeReference>
                    <Pin Id="IoZE7pNBUfQLnfgHRAw5hm" Name="Input" Kind="StateInputPin" />
                    <Pin Id="VQSfJ4vcEeqNcprhxueGtF" Name="Result" Kind="OutputPin" />
                  </Node>
                </Patch>
                <ControlPoint Id="CAkXfFHwd69NG9L25M8kHW" Bounds="270,257" Alignment="Top" />
                <ControlPoint Id="F1T45QwDPP7MW2oovdCu4C" Bounds="269,467" Alignment="Bottom" />
              </Node>
              <Node Bounds="549,312,77,26" Id="Ti24yb5MjJ5PlKi2nsUtKC">
                <p:NodeReference LastCategoryFullName="OllamaSharp.Models.GenerateRequest" LastDependency="OllamaSharp.dll">
                  <Choice Kind="NodeFlag" Name="Node" Fixed="true" />
                  <FullNameCategoryReference ID="OllamaSharp.Models.GenerateRequest" />
                  <Choice Kind="OperationCallFlag" Name="SetStream" />
                </p:NodeReference>
                <Pin Id="NH7NhxcKs77MOudqAHkLCB" Name="Input" Kind="StateInputPin" />
                <Pin Id="Ba50owxfckKLFphhtiAej8" Name="Value" Kind="InputPin" />
                <Pin Id="RjK4P0wnNdHQIFvprIarUN" Name="Output" Kind="StateOutputPin" />
              </Node>
              <ControlPoint Id="GYCgGRRpJxiLew1OrkrP8r" Bounds="623,275" />
              <Node Bounds="406,312,77,26" Id="AZlNvqQAK6YPSohxjbYtXo">
                <p:NodeReference LastCategoryFullName="OllamaSharp.Models.GenerateRequest" LastDependency="OllamaSharp.dll">
                  <Choice Kind="NodeFlag" Name="Node" Fixed="true" />
                  <FullNameCategoryReference ID="OllamaSharp.Models.GenerateRequest" />
                  <Choice Kind="OperationCallFlag" Name="SetPrompt" />
                </p:NodeReference>
                <Pin Id="HhITehosaxDNvGoF3ftbjT" Name="Input" Kind="StateInputPin" />
                <Pin Id="FyYhQzvYDxJPOAynF7UbkM" Name="Value" Kind="InputPin" />
                <Pin Id="IfogPQHFYYRQNOeyIACGcS" Name="Output" Kind="StateOutputPin" />
              </Node>
              <Node Bounds="706,312,77,26" Id="P11PHgK9HAuNPQ2ntv92eE">
                <p:NodeReference LastCategoryFullName="OllamaSharp.Models.GenerateRequest" LastDependency="OllamaSharp.dll">
                  <Choice Kind="NodeFlag" Name="Node" Fixed="true" />
                  <CategoryReference Kind="AssemblyCategory" Name="GenerateRequest" NeedsToBeDirectParent="true" />
                  <Choice Kind="OperationCallFlag" Name="SetModel" />
                </p:NodeReference>
                <Pin Id="O81bj32E6HMNIvGwZXedFh" Name="Input" Kind="StateInputPin" />
                <Pin Id="RhDBnGxXjUGLr3gMBjWnRS" Name="Output" Kind="StateOutputPin" />
                <Pin Id="NgXNsURoctjNpe3zM2GdI1" Name="Value" Kind="InputPin" />
              </Node>
              <ControlPoint Id="MB6DxQKrM10O9aMTkJUCWF" Bounds="780,275" />
              <Pad Id="QivDbUEQD86Lf2hm2pdU0c" SlotId="VNgkoE0yiKlQMv8o1sI8mT" Bounds="408,276" />
              <Node Bounds="195,512,77,26" Id="LatmepEOKMLLE2KDG58FNW">
                <p:NodeReference LastCategoryFullName="OllamaSharp.Models.GenerateRequest" LastDependency="OllamaSharp.dll">
                  <Choice Kind="NodeFlag" Name="Node" Fixed="true" />
                  <FullNameCategoryReference ID="OllamaSharp.Models.GenerateRequest" />
                  <Choice Kind="OperationCallFlag" Name="SetImages" />
                </p:NodeReference>
                <Pin Id="STJiGohiqpqNPAMWP3KJPq" Name="Input" Kind="StateInputPin" />
                <Pin Id="NO4qNkDue24PPqUEyLR7D8" Name="Value" Kind="InputPin" />
                <Pin Id="QwsbZdmayLlMO4GRH2ITHR" Name="Output" Kind="StateOutputPin" />
              </Node>
            </Canvas>
            <Patch Id="LvtTxeteZ1qO7600gNn82f" Name="Create" ParticipatingElements="RBZYi6xzp5aPoDZsidE3YA" />
            <Patch Id="QcL2GF3fYrkLLkMRrQzTLa" Name="Set" ParticipatingElements="AOK776Wb2clK9eYltjSCA3">
              <Pin Id="M8Gtl5YkqPDQUXqN779qOT" Name="ImagePaths" Kind="InputPin" />
              <Pin Id="FSV8Ag1bY7kPGAinkTSCt3" Name="Prompt" Kind="InputPin" />
              <Pin Id="JCxmafVSju6MjvhZLdQFI4" Name="Stream" Kind="InputPin" />
              <Pin Id="C7ycSs5grALOCvabweRC5o" Name="Model" Kind="InputPin" />
            </Patch>
            <Slot Id="VNgkoE0yiKlQMv8o1sI8mT" Name="g" />
            <Link Id="RBZYi6xzp5aPoDZsidE3YA" Ids="Te5MpnWgq5RLq2u13xwtmj,Gh0hcU9lMaqQC8ekZNIlTn" />
            <Link Id="HN9hv5cUuaFLw7uvSfTBy4" Ids="IrJkIDB2rXPNffQeReKThU,DqXULCamsjvMyLaR5DjTIH" IsHidden="true" />
            <Link Id="ASI9omKJRMFQGeY7bApQKc" Ids="DWyNRKaxzxDQBlbMT3g7A8,IrJkIDB2rXPNffQeReKThU" />
            <Patch Id="EfjacbluG8sM6E44FsA0zj" Name="get">
              <Pin Id="DqXULCamsjvMyLaR5DjTIH" Name="g" Kind="OutputPin" />
            </Patch>
            <Link Id="AqhqMgU5aWSLoB8m18unix" Ids="M8Gtl5YkqPDQUXqN779qOT,ETWoJmDGbFmLqiFkW7R2mT" IsHidden="true" />
            <Link Id="M8xIx11tdV6L0ifDCdOkkB" Ids="FSV8Ag1bY7kPGAinkTSCt3,VZR5CaIN7fDMIFt9p6AqQf" IsHidden="true" />
            <ProcessDefinition Id="CCcurIKTqDWOBsD17UELcC" HasStateOut="true">
              <Fragment Id="VpoNYdA9wfPMeAi5ZuJ9Fi" Patch="LvtTxeteZ1qO7600gNn82f" Enabled="true" />
              <Fragment Id="AWQmcP06amhPmjEikledoc" Patch="QcL2GF3fYrkLLkMRrQzTLa" Enabled="true" />
              <Fragment Id="KBdE9A7TRjrPpFlCm5coBX" Patch="EfjacbluG8sM6E44FsA0zj" Enabled="true" />
            </ProcessDefinition>
            <Link Id="CxxjBhfLoB2LgKGsM6GQKi" Ids="ETWoJmDGbFmLqiFkW7R2mT,CAkXfFHwd69NG9L25M8kHW" />
            <Link Id="KPTMDqF5mTTPN1chgFHyIf" Ids="CAkXfFHwd69NG9L25M8kHW,LPyN4KL61BcLUY6GOQfRkl" />
            <Link Id="FztZPol14GOMVlgWVRFULU" Ids="GYCgGRRpJxiLew1OrkrP8r,Ba50owxfckKLFphhtiAej8" />
            <Link Id="FdGx9sf5XKXNty7BKmE7D1" Ids="JCxmafVSju6MjvhZLdQFI4,GYCgGRRpJxiLew1OrkrP8r" IsHidden="true" />
            <Link Id="OScaYPOHQqSNUNs7mCx8lQ" Ids="VZR5CaIN7fDMIFt9p6AqQf,FyYhQzvYDxJPOAynF7UbkM" />
            <Link Id="K2UnOronpoHL0yR7nKfcZx" Ids="RjK4P0wnNdHQIFvprIarUN,O81bj32E6HMNIvGwZXedFh" />
            <Link Id="J5Zppg3xBv9MnuwIfeZVDH" Ids="MB6DxQKrM10O9aMTkJUCWF,NgXNsURoctjNpe3zM2GdI1" />
            <Link Id="OGgKN6YJnBzMiHhWgyASVh" Ids="C7ycSs5grALOCvabweRC5o,MB6DxQKrM10O9aMTkJUCWF" IsHidden="true" />
            <Link Id="SkEQ9s40JSiLla0TiuOvvO" Ids="IfogPQHFYYRQNOeyIACGcS,NH7NhxcKs77MOudqAHkLCB" />
            <Link Id="Heapn4E0ccyMHoqjdd5prj" Ids="LPyN4KL61BcLUY6GOQfRkl,QlHKksqSPGDQJ0UyPDpfC5" />
            <Link Id="UiaJrP4GxDdMj8HJtpuJBF" Ids="NFJ9KTh1wjJNYJtUo2K1hx,Fp5Hw7osDpOPgBmBtFSSgu" />
            <Link Id="PiKDCmZ5922NQ82PkFaPzd" Ids="Fp5Hw7osDpOPgBmBtFSSgu,IoZE7pNBUfQLnfgHRAw5hm" />
            <Link Id="PcVULgBWGMrPFasOc0d3PI" Ids="QivDbUEQD86Lf2hm2pdU0c,HhITehosaxDNvGoF3ftbjT" />
            <Link Id="AOK776Wb2clK9eYltjSCA3" Ids="UqQCpyaAQzPOsiBy5bdvzJ,STJiGohiqpqNPAMWP3KJPq" />
            <Link Id="NWo4BTZK9ydPrhLBbPGn6b" Ids="F1T45QwDPP7MW2oovdCu4C,NO4qNkDue24PPqUEyLR7D8" />
            <Link Id="KqscYHXeTuxPIq01Ws85c0" Ids="VQSfJ4vcEeqNcprhxueGtF,F1T45QwDPP7MW2oovdCu4C" />
          </Patch>
        </Node>
        <!--

    ************************ Generate ************************

-->
        <Node Name="Generate" Bounds="172,333" Id="CVQMVhJxdsGOXhoNhZaAsH">
          <p:NodeReference>
            <Choice Kind="ContainerDefinition" />
          </p:NodeReference>
          <Patch Id="QbTAGFTnWM0PlyfSq27IID">
            <Canvas Id="QMq7fdUa2ODMk9TgfJ8DJm" CanvasType="Group">
              <Node Bounds="238,255,255,313" Id="K509qVToninQdTx48CGBCe">
                <p:NodeReference LastCategoryFullName="Reactive.Task" LastDependency="VL.CoreLib.vl">
                  <Choice Kind="RegionFlag" Name="Region (Stateless)" Fixed="true" />
                  <Choice Kind="ProcessAppFlag" Name="ManageTask" />
                </p:NodeReference>
                <Pin Id="NHDwO52PDMFLwAf4oHdozf" Name="Node Context" Kind="InputPin" IsHidden="true" />
                <Pin Id="V3Q9HbNfqMAQHjsymCrCFA" Name="Start" Kind="InputPin" />
                <Pin Id="V4880Nr8w7UNdg4jndzIXV" Name="Cancel" Kind="InputPin" />
                <Pin Id="LRaUIu49fQbOo7aYiy8qoE" Name="On Finished" Kind="OutputPin" />
                <Pin Id="VlBcnfkYoRiQZhCrosmtmq" Name="On Exception" Kind="OutputPin" />
                <Pin Id="KzD0r7kAugoMpc3vnrlnHf" Name="On Cancelled" Kind="OutputPin" />
                <Pin Id="L6Vq6Z2ciYXLrurefahQLq" Name="Can Be Canceled" Kind="OutputPin" IsHidden="true" />
                <Pin Id="P2E36keoLUmLJpZtS6W7ve" Name="Is Cancellation Requested" Kind="OutputPin" IsHidden="true" />
                <Pin Id="SEkEnxCaQEhL1Cr8vF282u" Name="Is Running" Kind="OutputPin" />
                <Pin Id="L1JWZtyffQgNSHhEeZgV3f" Name="Duration" Kind="OutputPin" />
                <Patch Id="GjG3WrxL2AaOw7DJfx3olb" Name="delegate" ManuallySortedPins="true">
                  <Pin Id="FoYlU2gWN54LLj486s150q" Name="Input" Kind="InputPin" />
                  <Pin Id="EXrbaXKeZEeQNQXlHOm4KM" Name="Result" Kind="OutputPin" />
                  <ControlPoint Id="GJMYNwE2X2MPmelEOJxPGY" Bounds="446,327" />
                  <ControlPoint Id="NnDHYb3JIkmNvzIrO6fW5U" Bounds="324,561" />
                  <Node Bounds="273,278,78,19" Id="FfaYlsxxpR5LrqF8PWSCW9">
                    <p:NodeReference LastCategoryFullName="Ollama" LastDependency="VL.Ollama.vl">
                      <Choice Kind="NodeFlag" Name="Node" Fixed="true" />
                      <Choice Kind="OperationCallFlag" Name="OllamaConfig" />
                    </p:NodeReference>
                    <Pin Id="IAO1tRJYiV0OGwm8f2p03p" Name="Force New Instance" Kind="InputPin" />
                    <Pin Id="SPkMevWNdZvQTFDgMfwLNU" Name="Uri String" Kind="InputPin" />
                    <Pin Id="TPEIDYlzgy2NB1s856l0NQ" Name="Default Model" Kind="InputPin" />
                    <Pin Id="KOWmyfGMAfgPPmYR78tUSW" Name="client" Kind="OutputPin" />
                  </Node>
                  <Node Bounds="322,393,127,128" Id="JaBbsP4pmPzOims0h6NKng">
                    <p:NodeReference LastCategoryFullName="OllamaApiClientExtensions" LastDependency="VL.OllamaUtils.csproj" OverloadStrategy="AllPinsThatAreNotCommon">
                      <Choice Kind="RegionFlag" Name="Region (Stateless)" Fixed="true" />
                      <CategoryReference Kind="ClassType" Name="OllamaApiClientExtensions" NeedsToBeDirectParent="true" />
                      <Choice Kind="OperationCallFlag" Name="GenerateAsync" />
                      <PinReference Kind="InputPin" Name="Request" />
                    </p:NodeReference>
                    <Pin Id="AhH6dziFGSCQXpTv3yEnGl" Name="Client" Kind="InputPin" />
                    <Pin Id="Fb1uCDxwng9QCIaUSZvCa9" Name="Request" Kind="InputPin" />
                    <Pin Id="VT5tNM6fvfeL8RvCWhpMzg" Name="Cancellation Token" Kind="InputPin" />
                    <Pin Id="Q7cxVnk2BDTNN0CbSJ7NSY" Name="Result" Kind="OutputPin" />
                    <Patch Id="HUrz6ZcnCDeM2a2dL1UvnI" Name="On Response" ManuallySortedPins="true">
                      <Pin Id="TXBPIWc2hQTLMtgmD7CJ0w" Name="Input" Kind="InputPin" />
                      <ControlPoint Id="Cbmmk3FcNOZLjTiXMyINHz" Bounds="402,413" />
                      <Node Bounds="334,475,51,26" Id="B7Qu6q0opaXOsjlpWUYkL0">
                        <p:NodeReference LastCategoryFullName="Primitive.Reference" LastDependency="VL.CoreLib.vl">
                          <Choice Kind="NodeFlag" Name="Node" Fixed="true" />
                          <CategoryReference Kind="ClassType" Name="Reference" />
                          <Choice Kind="OperationCallFlag" Name="SetData" />
                        </p:NodeReference>
                        <Pin Id="OC9xx7sPBXPNfcRGkDxDdg" Name="Input" Kind="StateInputPin" />
                        <Pin Id="AOZYTKCkmuSOc0fTGKIFmv" Name="Data" Kind="InputPin" />
                        <Pin Id="GriM0dm2gsRNjr7zkLK6rP" Name="Output" Kind="StateOutputPin" />
                      </Node>
                      <Node Bounds="334,416,51,26" Id="FrFgxlzP5lTOPlxUCcAJxV">
                        <p:NodeReference LastCategoryFullName="Primitive.Reference" LastDependency="VL.CoreLib.vl">
                          <Choice Kind="NodeFlag" Name="Node" Fixed="true" />
                          <CategoryReference Kind="ClassType" Name="Reference" />
                          <Choice Kind="OperationCallFlag" Name="Data" />
                        </p:NodeReference>
                        <Pin Id="EAsAET1RJTgQH1W5BPZkIL" Name="Input" Kind="StateInputPin" />
                        <Pin Id="LOPAjPmVAbfOmAHPS7FtyQ" Name="Output" Kind="StateOutputPin" />
                        <Pin Id="Vr0A28uI2gVOF6M07KBXct" Name="Data" Kind="OutputPin" />
                      </Node>
                      <Node Bounds="380,448,25,19" Id="R5pvuGWZj1POtNPublpRhW">
                        <p:NodeReference LastCategoryFullName="Math" LastDependency="VL.CoreLib.vl">
                          <Choice Kind="NodeFlag" Name="Node" Fixed="true" />
                          <Choice Kind="OperationCallFlag" Name="+" />
                        </p:NodeReference>
                        <Pin Id="QNbM2QC3LycNDF85pFLPHs" Name="Input" Kind="InputPin" DefaultValue="SEND: " />
                        <Pin Id="MSuAR7oL4zJNzLrzEHEhgi" Name="Input 2" Kind="InputPin" />
                        <Pin Id="RMzwxrf8ShMNa8uKwPZFoX" Name="Output" Kind="OutputPin" />
                      </Node>
                    </Patch>
                  </Node>
                </Patch>
              </Node>
              <ControlPoint Id="G0QzWkglA1hMqj20tj1RFW" Bounds="240,206" />
              <ControlPoint Id="T1hBJmUEDhiLZAhtVx2tmH" Bounds="490,209" />
              <Node Bounds="238,908,65,19" Id="LJGtLJFP8FrQCxEGtEK6Bl">
                <p:NodeReference LastCategoryFullName="Reactive" LastDependency="VL.CoreLib.vl">
                  <Choice Kind="NodeFlag" Name="Node" Fixed="true" />
                  <FullNameCategoryReference ID="Reactive" />
                  <Choice Kind="ProcessAppFlag" Name="HoldLatest" />
                </p:NodeReference>
                <Pin Id="VKjJ5aOKhXiNfSV9RZRtcD" Name="Node Context" Kind="InputPin" IsHidden="true" />
                <Pin Id="Ca4Zb5JwSwuPng8kYOnlmZ" Name="Initial Result" Kind="InputPin" IsHidden="true" />
                <Pin Id="Pt0dFizPgW5OdofVSGneGX" Name="Async Notifications" Kind="InputPin" />
                <Pin Id="R13dhg5kbbiOCObSCDr3Xb" Name="Reset" Kind="InputPin" />
                <Pin Id="BCfNvkCal0KOU0xy6dvelt" Name="Value" Kind="OutputPin" />
                <Pin Id="GSWbJuXR2CMMzl1YaPTmgP" Name="On Data" Kind="OutputPin" />
              </Node>
              <ControlPoint Id="MjTPBBA5QZnNnF8rfjKWi3" Bounds="708,715" />
              <ControlPoint Id="SZaCLra1uNXPwGXJsCR69S" Bounds="632,715" />
              <ControlPoint Id="RJrnqK3xplNNXvrJOtnR7s" Bounds="240,963" />
              <Node Bounds="238,763,99,90" Id="C1uvZJRJ75sMmfJoiDhtcb">
                <p:NodeReference LastCategoryFullName="Reactive" LastDependency="VL.CoreLib.vl">
                  <Choice Kind="StatefulRegion" Name="Region (Stateful)" Fixed="true" />
                  <CategoryReference Kind="Category" Name="Reactive" NeedsToBeDirectParent="true" />
                  <Choice Kind="ProcessAppFlag" Name="ForEach" />
                </p:NodeReference>
                <Pin Id="Hwac4KxCWh4QMVusZMnXd3" Name="Node Context" Kind="InputPin" IsHidden="true" />
                <Pin Id="M0hOgPitHeON8p8uGCDFle" Name="Messages" Kind="InputPin" />
                <Pin Id="KWUs4sK92dwPS71Q6E0s4F" Name="Reset" Kind="InputPin" />
                <Pin Id="UVYJLIkohnONRjUFBwQEbV" Name="Result" Kind="OutputPin" />
                <Patch Id="Avs5P1PI86CN9LjUn0MVNd" ManuallySortedPins="true">
                  <Patch Id="Mo6eufV64qfO7SOsQF96x4" Name="Create" ManuallySortedPins="true" />
                  <Patch Id="SYQPAgkUP1ZOHSdB5QzWt5" Name="Update" ManuallySortedPins="true">
                    <Pin Id="JEOxxj7Gr8vM926RXfnw0H" Name="Input 1" Kind="InputPin" />
                    <Pin Id="TFp2u1xg47nPKhi2ghPPD4" Name="Output" Kind="OutputPin" />
                  </Patch>
                  <ControlPoint Id="TwmvsUMibAoPvpJ5uNg4XW" Bounds="281,771" />
                  <ControlPoint Id="CHwflJl9ePjO9vruWKkTdF" Bounds="252,846" />
                  <Node Bounds="250,805,34,19" Id="UfZk89aogc4Pa8OFJGsy43">
                    <p:NodeReference LastCategoryFullName="Primitive.String" LastDependency="VL.CoreLib.vl">
                      <Choice Kind="NodeFlag" Name="Node" Fixed="true" />
                      <CategoryReference Kind="StringType" Name="String" NeedsToBeDirectParent="true" />
                      <Choice Kind="OperationCallFlag" Name="Join" />
                    </p:NodeReference>
                    <Pin Id="KYvRui2oqkCL14XB8FIfI7" Name="Separator" Kind="InputPin" DefaultValue="" />
                    <Pin Id="Ha89JIVFdQSOXHt2X6aQMk" Name="Values" Kind="InputPin" />
                    <Pin Id="GnhYeOnqmgNQUhh0LnuB1S" Name="Output" Kind="StateOutputPin" />
                  </Node>
                </Patch>
              </Node>
              <Pad Id="GYtIOV6uU1LQIKscl7ytNo" SlotId="EvayszDXNlINlTFt0jz9Gt" Bounds="545,325" />
              <Node Bounds="543,258,51,26" Id="AqvuiPlD1wBNb5AfIU71Sb">
                <p:NodeReference LastCategoryFullName="Primitive.Reference" LastDependency="VL.CoreLib.vl">
                  <Choice Kind="NodeFlag" Name="Node" Fixed="true" />
                  <CategoryReference Kind="ClassType" Name="Reference" />
                  <Choice Kind="OperationCallFlag" Name="Create" />
                </p:NodeReference>
                <Pin Id="UHn0xDrFJHHLiVMOwI10mw" Name="Output" Kind="StateOutputPin" />
                <Pin Id="FQUzTlwJtuVNYRxN0xDZmy" Name="Node Context" Kind="InputPin" IsHidden="true" />
                <Pin Id="RGa06YZXeByPLnR7bfkuil" Name="Data" Kind="InputPin" />
              </Node>
              <Node Bounds="543,416,51,26" Id="NlPNsImmiIkOaxtGZWvI0F">
                <p:NodeReference LastCategoryFullName="Primitive.Reference" LastDependency="VL.CoreLib.vl">
                  <Choice Kind="NodeFlag" Name="Node" Fixed="true" />
                  <CategoryReference Kind="ClassType" Name="Reference" />
                  <Choice Kind="OperationCallFlag" Name="Data" />
                </p:NodeReference>
                <Pin Id="MeIo6bH1XAIP4meXtO62YU" Name="Input" Kind="StateInputPin" />
                <Pin Id="B2fgxtfBNnYPWjIzJQBx7H" Name="Output" Kind="StateOutputPin" />
                <Pin Id="CbRjs3O12bPO4VRyJgH8cp" Name="Data" Kind="OutputPin" />
              </Node>
              <Node Bounds="543,356,51,26" Id="IuyHHF6hRHVLHDzQplAqzK">
                <p:NodeReference LastCategoryFullName="Primitive.Reference" LastDependency="VL.CoreLib.vl">
                  <Choice Kind="NodeFlag" Name="Node" Fixed="true" />
                  <CategoryReference Kind="ClassType" Name="Reference" />
                  <Choice Kind="OperationCallFlag" Name="SetData" />
                </p:NodeReference>
                <Pin Id="NxdkFUtURppPLdohfJXckX" Name="Input" Kind="StateInputPin" />
                <Pin Id="L7RSp7NMCYcMA8C3Fle1P6" Name="Data" Kind="InputPin" />
                <Pin Id="VU6Pg3k3yuyK9WdzZcIG87" Name="Output" Kind="StateOutputPin" />
                <Pin Id="SUaweR9YOO9ON4vrcyhiee" Name="Apply" Kind="InputPin" />
              </Node>
              <ControlPoint Id="SasAmDen3faPduHw5o3qWO" Bounds="591,506" />
              <ControlPoint Id="DQPK5BqccQUOhZHMq289Dx" Bounds="591,340" />
              <ControlPoint Id="HzF1usBVVdNQd39ZKgqvWd" Bounds="385,208" />
              <Node Bounds="300,625,33,19" Id="IYZnNKwdscxL6mPtnCbEoy">
                <p:NodeReference LastCategoryFullName="Ollama.Utils" LastDependency="VL.Ollama.vl">
                  <Choice Kind="NodeFlag" Name="Node" Fixed="true" />
                  <Choice Kind="ProcessAppFlag" Name="Log" />
                </p:NodeReference>
                <Pin Id="BAVqWZNPXl5OcTTHffoCY6" Name="Node Context" Kind="InputPin" IsHidden="true" />
                <Pin Id="UKypwY8UplTPqZx75jbEpI" Name="E" Kind="InputPin" />
                <Pin Id="FlKOfvD0AYGPIznlFgtCSQ" Name="C" Kind="InputPin" />
              </Node>
              <ControlPoint Id="DFWDSeh9kmVMoEOZooW11m" Bounds="300,888" />
            </Canvas>
            <Patch Id="CM7foQBEWjBMPYLucLrX0C" Name="Create" ParticipatingElements="BtXOjTELlehN8BhbVQgGnF" />
            <Patch Id="SIqGA3q6m4tO73Wm3zQDHI" Name="Update">
              <Pin Id="VEmlsHdol3tMGcXdOacLlA" Name="Start" Kind="InputPin" />
              <Pin Id="V1QeuXRvi37QZsD1DTdXI4" Name="Request" Kind="InputPin" />
              <Pin Id="C2X9BvNw0aDP8qBiFnRblF" Name="Cancel" Kind="InputPin" Visibility="Optional" />
              <Pin Id="MUJ0KqkiRW8L918qtozjFT" Name="Result" Kind="OutputPin" />
              <Pin Id="Hs0o6ivn3B7M438vP7CXRy" Name="streaming response" Kind="OutputPin" />
              <Pin Id="GoCxd5EaZsrPMWffbDemYa" Name="Is Running" Kind="OutputPin" Visibility="Optional" />
              <Pin Id="CTOyrOpavobLEjeMeSBa1I" Name="Duration" Kind="OutputPin" Visibility="Optional" />
            </Patch>
            <ProcessDefinition Id="KeIMpz8KXS9NylhDUz0Jq0">
              <Fragment Id="JJ71hBREUenMSB2HLeiAOR" Patch="CM7foQBEWjBMPYLucLrX0C" Enabled="true" />
              <Fragment Id="EwbVUGVeyWQLF5meyZ99LR" Patch="SIqGA3q6m4tO73Wm3zQDHI" Enabled="true" />
            </ProcessDefinition>
            <Link Id="AzJIDdlkWCiPt3ttjPKt7Q" Ids="FoYlU2gWN54LLj486s150q,GJMYNwE2X2MPmelEOJxPGY" IsHidden="true" />
            <Link Id="LvCaSGtDshoNEWSeoc3jkE" Ids="NnDHYb3JIkmNvzIrO6fW5U,EXrbaXKeZEeQNQXlHOm4KM" IsHidden="true" />
            <Link Id="MeoKgFDXT2RP0FysBomCmc" Ids="VEmlsHdol3tMGcXdOacLlA,G0QzWkglA1hMqj20tj1RFW" IsHidden="true" />
            <Link Id="SZfK3MwNB3fMhsx2suGY6Z" Ids="C2X9BvNw0aDP8qBiFnRblF,T1hBJmUEDhiLZAhtVx2tmH" IsHidden="true" />
            <Link Id="Nk7aMke85o1OGJGorXKHeM" Ids="L1JWZtyffQgNSHhEeZgV3f,MjTPBBA5QZnNnF8rfjKWi3" />
            <Link Id="JydZR9qKLCsLJ1yYNPBK0k" Ids="MjTPBBA5QZnNnF8rfjKWi3,CTOyrOpavobLEjeMeSBa1I" IsHidden="true" />
            <Link Id="OGAkrEVyThFP7sQ4ky35SO" Ids="SEkEnxCaQEhL1Cr8vF282u,SZaCLra1uNXPwGXJsCR69S" />
            <Link Id="Lv7YDidm7ZwNyM1pLteNLJ" Ids="SZaCLra1uNXPwGXJsCR69S,GoCxd5EaZsrPMWffbDemYa" IsHidden="true" />
            <Link Id="Kl7tR4juVOXP0pZyGR4eoF" Ids="RJrnqK3xplNNXvrJOtnR7s,MUJ0KqkiRW8L918qtozjFT" IsHidden="true" />
            <Link Id="VxRn1QtOU9WLHiq4naFCuQ" Ids="JEOxxj7Gr8vM926RXfnw0H,TwmvsUMibAoPvpJ5uNg4XW" IsHidden="true" />
            <Link Id="NpBhmJ3oBqMMqzzzWr20ZH" Ids="CHwflJl9ePjO9vruWKkTdF,TFp2u1xg47nPKhi2ghPPD4" IsHidden="true" />
            <Link Id="B2QHaxInFMlPrh58q63FjA" Ids="LRaUIu49fQbOo7aYiy8qoE,M0hOgPitHeON8p8uGCDFle" />
            <Link Id="Ei3S6WWxxD4Mgre3Hj3YOE" Ids="TwmvsUMibAoPvpJ5uNg4XW,Ha89JIVFdQSOXHt2X6aQMk" />
            <Link Id="BfTVJL6FSySMqcIk3nGxWa" Ids="GnhYeOnqmgNQUhh0LnuB1S,CHwflJl9ePjO9vruWKkTdF" />
            <Link Id="KPjc99AfeyKPqNGXsm29fe" Ids="BCfNvkCal0KOU0xy6dvelt,RJrnqK3xplNNXvrJOtnR7s" />
            <Link Id="VyyBSxVCmfUMfJ41s4kNlc" Ids="UVYJLIkohnONRjUFBwQEbV,Pt0dFizPgW5OdofVSGneGX" />
            <Slot Id="EvayszDXNlINlTFt0jz9Gt" Name="r" />
            <Link Id="BtXOjTELlehN8BhbVQgGnF" Ids="UHn0xDrFJHHLiVMOwI10mw,GYtIOV6uU1LQIKscl7ytNo" />
            <Link Id="M3wuiQDmml3LjAV0dOMLTm" Ids="GYtIOV6uU1LQIKscl7ytNo,NxdkFUtURppPLdohfJXckX" />
            <Link Id="Ew8lnZBRRuzNo4fUMUPvKv" Ids="VU6Pg3k3yuyK9WdzZcIG87,MeIo6bH1XAIP4meXtO62YU" />
            <Link Id="HbOT4K93ZjXMejjSKCWDo9" Ids="CbRjs3O12bPO4VRyJgH8cp,SasAmDen3faPduHw5o3qWO" />
            <Link Id="BWsUxGtu3fRO4wMvZvDsT1" Ids="SasAmDen3faPduHw5o3qWO,Hs0o6ivn3B7M438vP7CXRy" IsHidden="true" />
            <Link Id="UgxcWLsZ37LL3iEvYkrSoS" Ids="G0QzWkglA1hMqj20tj1RFW,V3Q9HbNfqMAQHjsymCrCFA" />
            <Link Id="A80uylQJv5tO0aym5rnwY2" Ids="T1hBJmUEDhiLZAhtVx2tmH,V4880Nr8w7UNdg4jndzIXV" />
            <Link Id="NMKgIEuYLWuQDWDSrjoixb" Ids="VEmlsHdol3tMGcXdOacLlA,DQPK5BqccQUOhZHMq289Dx" IsHidden="true" />
            <Link Id="QErNpZsdaFzM7GYQEE9bb0" Ids="DQPK5BqccQUOhZHMq289Dx,SUaweR9YOO9ON4vrcyhiee" />
            <Link Id="IrlkRUY2upYOsEuAzJXag8" Ids="TXBPIWc2hQTLMtgmD7CJ0w,Cbmmk3FcNOZLjTiXMyINHz" IsHidden="true" />
            <Link Id="SiHycnd7HdOLXSAAP06zR8" Ids="KOWmyfGMAfgPPmYR78tUSW,AhH6dziFGSCQXpTv3yEnGl" />
            <Link Id="JAWSDiicKaQPcolcrIy1uf" Ids="LOPAjPmVAbfOmAHPS7FtyQ,OC9xx7sPBXPNfcRGkDxDdg" />
            <Link Id="HB5r8FMOPLzQNKlEoi2y7j" Ids="Vr0A28uI2gVOF6M07KBXct,QNbM2QC3LycNDF85pFLPHs" />
            <Link Id="BjlTsTz4cmbMDRyKKciBol" Ids="RMzwxrf8ShMNa8uKwPZFoX,AOZYTKCkmuSOc0fTGKIFmv" />
            <Link Id="Scs9YBjSk0aM4A0dVF9mJk" Ids="GYtIOV6uU1LQIKscl7ytNo,EAsAET1RJTgQH1W5BPZkIL" />
            <Link Id="FaQYRUSvtNCMAAYbdk3U4u" Ids="Cbmmk3FcNOZLjTiXMyINHz,MSuAR7oL4zJNzLrzEHEhgi" />
            <Link Id="Lkx1ZExzCW6O2rluukdLXG" Ids="GJMYNwE2X2MPmelEOJxPGY,VT5tNM6fvfeL8RvCWhpMzg" />
            <Link Id="LRVcl6jdBxeNjCguEhh10n" Ids="Q7cxVnk2BDTNN0CbSJ7NSY,NnDHYb3JIkmNvzIrO6fW5U" />
            <Link Id="F3xjqtQdpNCN1I0QaUG0tz" Ids="HzF1usBVVdNQd39ZKgqvWd,Fb1uCDxwng9QCIaUSZvCa9" />
            <Link Id="Qpf7PwAveIfQMw2rzPUt5A" Ids="V1QeuXRvi37QZsD1DTdXI4,HzF1usBVVdNQd39ZKgqvWd" IsHidden="true" />
            <Link Id="QKhZ0cX1vLcQNTqcsxEeoH" Ids="VlBcnfkYoRiQZhCrosmtmq,UKypwY8UplTPqZx75jbEpI" />
            <Link Id="LnalnDRXcnwPjHWN766nF2" Ids="KzD0r7kAugoMpc3vnrlnHf,FlKOfvD0AYGPIznlFgtCSQ" />
            <Link Id="VVgE7M0lSn9LNgV4uiwdE4" Ids="VEmlsHdol3tMGcXdOacLlA,DFWDSeh9kmVMoEOZooW11m" IsHidden="true" />
            <Link Id="Lfiq4nhdUbkPirpZLhP0oB" Ids="DFWDSeh9kmVMoEOZooW11m,R13dhg5kbbiOCObSCDr3Xb" />
          </Patch>
        </Node>
        <!--

    ************************ ConversationContext ************************

-->
        <Node Name="ConversationContext" Bounds="155,527" Id="SwRqSJt1wIXN6qpupSDdSO">
          <p:NodeReference>
            <Choice Kind="ForwardDefinition" Name="Forward" />
            <CategoryReference Kind="Category" Name="Primitive" />
          </p:NodeReference>
          <p:TypeAnnotation LastCategoryFullName="OllamaSharp" LastDependency="OllamaSharp.dll">
            <Choice Kind="TypeFlag" Name="ConversationContext" />
          </p:TypeAnnotation>
          <Patch Id="ApEp3danpv0MnVOi2MEk75">
            <Canvas Id="Jh5ukVeGljjL7FtrnmxDEf" CanvasType="Group" />
            <ProcessDefinition Id="GuDEL7tsctkOweCQIl2Mug" IsHidden="true" />
          </Patch>
        </Node>
      </Canvas>
      <!--

    ************************ Ollama ************************

-->
      <Node Name="Ollama" Bounds="97,172" Id="N83QYbhYLArOOfDcp1L8n5">
        <p:NodeReference>
          <Choice Kind="ContainerDefinition" />
        </p:NodeReference>
        <Patch Id="PASXpCKNxcBPo9yM260ckN">
          <Canvas Id="UlJpRQpuTZQOzAM5iz6Env" CanvasType="Group">
            <Node Bounds="112,197,125,19" Id="Jc6hy5ia4l6OwyGHLaMdmb">
              <p:NodeReference LastCategoryFullName="System" LastDependency="CoreLibBasics.vl">
                <Choice Kind="NodeFlag" Name="Node" Fixed="true" />
                <Choice Kind="ProcessAppFlag" Name="Executor" />
              </p:NodeReference>
              <p:HelpFocus p:Assembly="VL.Lang" p:Type="VL.Model.HelpPriority">High</p:HelpFocus>
              <Pin Id="UuceJ4dqTFCN05zjfhGq0F" Name="Node Context" Kind="InputPin" IsHidden="true" />
              <Pin Id="P27UTItzKIyPf8vfnL4upS" Name="File Name" Kind="InputPin" />
              <Pin Id="RtWl7frFof4NMYVmsWrj6l" Name="Arguments" Kind="InputPin" />
              <Pin Id="TmqveP971N6NXYSwnjXUpg" Name="Working Directory" Kind="InputPin" />
              <Pin Id="MbR7iG1LcXNN7ps6Uwgk8p" Name="Environment Path Variable" Kind="InputPin" IsHidden="true" />
              <Pin Id="Sva7mYAsUuwLSWBseYNKwx" Name="Execute" Kind="InputPin" />
              <Pin Id="ROBohQcEmgILLgeAF11Qxe" Name="State Output" Kind="OutputPin" />
              <Pin Id="OYO9Sm3VRIFQMWoshvzbpn" Name="Output" Kind="OutputPin" />
              <Pin Id="AWGwqClRFyLQZclLjSBRo6" Name="Error" Kind="OutputPin" />
              <Pin Id="CTUgFTMZgUcM8rOVAN8TI2" Name="Exited" Kind="OutputPin" />
              <Pin Id="RQFN5JKW6gUNCtYyRqCGML" Name="Id" Kind="OutputPin" />
              <Pin Id="KuqpdfO8OI8O3z8Z2hqvy6" Name="IsRunning" Kind="OutputPin" />
              <Pin Id="BvdnnMHWby8N70SXZoVCz7" Name="Exit Code" Kind="OutputPin" />
            </Node>
            <Pad Id="LnN6a79CEFlL1R6oQ7lv94" Comment="File Name" Bounds="114,54,60,15" ShowValueBox="true" isIOBox="true" Value="ollama">
              <p:TypeAnnotation LastCategoryFullName="Primitive" LastDependency="CoreLibBasics.vl">
                <Choice Kind="TypeFlag" Name="String" />
              </p:TypeAnnotation>
            </Pad>
            <Pad Id="Cd9pX1RZjX9PvS37nbDmpo" Comment="Arguments" Bounds="154,80,38,15" ShowValueBox="true" isIOBox="true" Value="serve">
              <p:TypeAnnotation LastCategoryFullName="Primitive" LastDependency="VL.CoreLib.vl">
                <Choice Kind="TypeFlag" Name="String" />
              </p:TypeAnnotation>
            </Pad>
            <ControlPoint Id="AZ1V1JgVRpaMRDVuPQ2jNC" Bounds="234,148" />
            <Node Bounds="132,647,45,19" Id="ERiiVpPgjfvPXqRV4bjjKF">
              <p:NodeReference LastCategoryFullName="Reactive" LastDependency="VL.CoreLib.vl">
                <Choice Kind="NodeFlag" Name="Node" Fixed="true" />
                <CategoryReference Kind="Category" Name="Reactive" NeedsToBeDirectParent="true" />
                <Choice Kind="ProcessAppFlag" Name="Merge" />
              </p:NodeReference>
              <Pin Id="UJbRXO8GpjZQAzUuYJVJ35" Name="Node Context" Kind="InputPin" IsHidden="true" />
              <Pin Id="UgWjnWRQK6DPr1uClTwlBi" Name="Value" Kind="InputPin" />
              <Pin Id="O5koQFVLwFBL1ca4abNExc" Name="Value 2" Kind="InputPin" />
              <Pin Id="KRgT8Dp8YAVNyVlNr9x0Qg" Name="Result" Kind="OutputPin" />
              <Pin Id="SlMVSnqpeusNTIWQnn7FcW" Name="Changed" Kind="OutputPin" />
            </Node>
            <Node Bounds="132,856,239,288" Id="NokDXvSKpSTLCSFajFWHGX">
              <p:NodeReference LastCategoryFullName="Reactive" LastDependency="VL.CoreLib.vl">
                <Choice Kind="StatefulRegion" Name="Region (Stateful)" Fixed="true" />
                <FullNameCategoryReference ID="Reactive" />
                <Choice Kind="ProcessAppFlag" Name="ForEach" />
              </p:NodeReference>
              <Pin Id="SYNBkcY794bQMF7EvFrPS2" Name="Node Context" Kind="InputPin" IsHidden="true" />
              <Pin Id="R0CRlJmdaPnLFijl8r7bJE" Name="Messages" Kind="InputPin" />
              <Pin Id="CxW8U8pKfc8OLRTUgvPSA2" Name="Reset" Kind="InputPin" />
              <Pin Id="J9mavGjHM2PObjnfstPVgL" Name="Result" Kind="OutputPin" />
              <Patch Id="FaMw59A3kcMNxR9Z99xZTV" ManuallySortedPins="true">
                <Patch Id="OkvLMhVig6iOEPDr3xRy9y" Name="Create" ManuallySortedPins="true" />
                <Patch Id="GYW8NBClpjQQB7C0CBw82T" Name="Update" ManuallySortedPins="true">
                  <Pin Id="KiUjGauJl3HLBcDawLMCWv" Name="Input 1" Kind="InputPin" />
                  <Pin Id="TfWosDQSFl1MWPox74TKbH" Name="Output" Kind="OutputPin" />
                </Patch>
                <ControlPoint Id="OxquaiBStHoN8qPeaTeEYZ" Bounds="220,864" />
                <ControlPoint Id="Ri4SuLBKK62PL0AR1VuH4k" Bounds="146,1137" />
                <Node Bounds="218,986,65,19" Id="LysPGAc4q0KP47LpZhoRWw">
                  <p:NodeReference LastCategoryFullName="Collections.Spread" LastDependency="VL.CoreLib.vl">
                    <Choice Kind="NodeFlag" Name="Node" Fixed="true" />
                    <Choice Kind="ProcessAppFlag" Name="Queue" />
                  </p:NodeReference>
                  <Pin Id="K1fsHi1h0PJMSA9y8xNWR2" Name="Node Context" Kind="InputPin" IsHidden="true" />
                  <Pin Id="JxY3AlDkzCTOqzatbCl2Gz" Name="Input" Kind="InputPin" />
                  <Pin Id="TN0TougJ35pOmkTyvKDJEm" Name="Frame Count" Kind="InputPin" />
                  <Pin Id="PNAFnARt236NoQbnqYb0TI" Name="Clear" Kind="InputPin" />
                  <Pin Id="C68jJWSm1KeNi59HFIo1Wh" Name="Insert" Kind="InputPin" DefaultValue="True" />
                  <Pin Id="SyAbVP0h5JaNyeY08ke0fU" Name="Output" Kind="OutputPin" />
                </Node>
                <Node Bounds="218,886,45,19" Id="ACn8XVFqY0xLS7f3vPAJHn">
                  <p:NodeReference LastCategoryFullName="Primitive.Tuple (2 Items)" LastDependency="VL.CoreLib.vl">
                    <Choice Kind="NodeFlag" Name="Node" Fixed="true" />
                    <CategoryReference Kind="4026531840" Name="Tuple (2 Items)" />
                    <Choice Kind="OperationCallFlag" Name="Tuple (Split)" />
                  </p:NodeReference>
                  <Pin Id="NEp5xEZGNByNHRXbSLT0g9" Name="Input" Kind="StateInputPin" />
                  <Pin Id="PxJdMQH81WPPqA6FOrDFfF" Name="Item 1" Kind="OutputPin" />
                  <Pin Id="Vu8l7nFmKO4OeGiHbKrEF9" Name="Item 2" Kind="OutputPin" />
                </Node>
                <Node Bounds="278,927,81,19" Id="HwatD1k0IkrLNQXyQaVgkn">
                  <p:NodeReference LastCategoryFullName="Primitive.String" LastDependency="VL.CoreLib.vl" OverloadStrategy="AllPinsThatAreNotCommon">
                    <Choice Kind="NodeFlag" Name="Node" Fixed="true" />
                    <Choice Kind="OperationCallFlag" Name="IsNullOrEmpty" />
                    <PinReference Kind="InputPin" Name="Input" />
                  </p:NodeReference>
                  <Pin Id="Mdk5tJVgYQZNP927M6Og1E" Name="Input" Kind="StateInputPin" />
                  <Pin Id="GLyDW2ScN4APAnLYq75Z2r" Name="Result" Kind="OutputPin" />
                </Node>
                <Node Bounds="278,955,37,19" Id="Bsb2kSaEqBkPoVfoMYPqGJ">
                  <p:NodeReference LastCategoryFullName="Primitive.Boolean" LastDependency="VL.CoreLib.vl">
                    <Choice Kind="NodeFlag" Name="Node" Fixed="true" />
                    <FullNameCategoryReference ID="Primitive.Boolean" />
                    <Choice Kind="OperationCallFlag" Name="NOT" />
                  </p:NodeReference>
                  <Pin Id="Vry4PcCNxjXOXZAm9Clsnn" Name="Input" Kind="StateInputPin" />
                  <Pin Id="DUuBUNRl54EPYMYpMdsfYy" Name="Output" Kind="StateOutputPin" />
                </Node>
                <Node Bounds="144,1089,79,19" Id="HkmaQnq1WLuLy4u4k7ze5k">
                  <p:NodeReference LastCategoryFullName="Primitive.String" LastDependency="VL.CoreLib.vl">
                    <Choice Kind="NodeFlag" Name="Node" Fixed="true" />
                    <CategoryReference Kind="StringType" Name="String" NeedsToBeDirectParent="true" />
                    <Choice Kind="OperationCallFlag" Name="Join" />
                  </p:NodeReference>
                  <Pin Id="T49JU9yC0jTMGt8NqfhXGG" Name="Separator" Kind="InputPin" />
                  <Pin Id="R9Y4JZF5jVCOfgbT3jSxgA" Name="Values" Kind="InputPin" />
                  <Pin Id="NxHPhpvo513PSQQhQtmA64" Name="Output" Kind="StateOutputPin" />
                </Node>
                <Node Bounds="144,1044,39,19" Id="BjJeBAEZ6XdNsGntYdOX3x">
                  <p:NodeReference LastCategoryFullName="Primitive.String" LastDependency="VL.CoreLib.vl">
                    <Choice Kind="NodeFlag" Name="Node" Fixed="true" />
                    <FullNameCategoryReference ID="Primitive.String" />
                    <Choice Kind="OperationCallFlag" Name="CRLF" />
                  </p:NodeReference>
                  <Pin Id="KSq6yguiUTINUF8X9HfISy" Name="CRLF" Kind="OutputPin" />
                </Node>
                <Node Bounds="218,1035,51,26" Id="HVdzX0SHGfHNRKvG5Vv0eI">
                  <p:NodeReference LastCategoryFullName="Collections.Spread" LastDependency="VL.CoreLib.vl">
                    <Choice Kind="NodeFlag" Name="Node" Fixed="true" />
                    <CategoryReference Kind="4026531840" Name="Spread" NeedsToBeDirectParent="true" />
                    <Choice Kind="OperationCallFlag" Name="Reverse" />
                  </p:NodeReference>
                  <Pin Id="JGpItQbgZctOYAyCaNNBeW" Name="Input" Kind="StateInputPin" />
                  <Pin Id="ILOzu0EcowhLgASdWQn1Dp" Name="Output" Kind="StateOutputPin" />
                </Node>
              </Patch>
            </Node>
            <Node Bounds="132,1197,65,19" Id="RL6Nvm1ylrPLuvU35csQAr">
              <p:NodeReference LastCategoryFullName="Reactive" LastDependency="VL.CoreLib.vl">
                <Choice Kind="NodeFlag" Name="Node" Fixed="true" />
                <FullNameCategoryReference ID="Reactive" />
                <Choice Kind="ProcessAppFlag" Name="HoldLatest" />
              </p:NodeReference>
              <Pin Id="Kds0LKMN04POPI1qqjBrgH" Name="Node Context" Kind="InputPin" IsHidden="true" />
              <Pin Id="JoUirkPQauSL6OhG82m3Zz" Name="Initial Result" Kind="InputPin" IsHidden="true" />
              <Pin Id="FwwqT3Yhyp7QYb3GM19G19" Name="Async Notifications" Kind="InputPin" />
              <Pin Id="RAsmkLnxA0nPBAxltXesCR" Name="Reset" Kind="InputPin" />
              <Pin Id="Tr5z4KBXU7SPbADHLmfWzq" Name="Value" Kind="OutputPin" />
              <Pin Id="HoGcUQdhaQzOLfCgHRtk3Z" Name="On Data" Kind="OutputPin" />
            </Node>
            <Pad Id="Q2j4M9q4afdPbkns7o6VIi" Comment="" Bounds="23,1267,1656,519" ShowValueBox="true" isIOBox="true" />
            <Node Bounds="132,807,124,19" Id="SZNQzdD1hM5PB2kiMnLeIa">
              <p:NodeReference LastCategoryFullName="Reactive" LastDependency="VL.CoreLib.vl">
                <Choice Kind="NodeFlag" Name="Node" Fixed="true" />
                <CategoryReference Kind="Category" Name="Reactive" NeedsToBeDirectParent="true" />
                <Choice Kind="ProcessAppFlag" Name="Merge" />
              </p:NodeReference>
              <Pin Id="NtJKEICg9A3OJu275y4uvp" Name="Node Context" Kind="InputPin" IsHidden="true" />
              <Pin Id="Bml3Uu3A9RFOYPg3PTDDx2" Name="Value" Kind="InputPin" />
              <Pin Id="ICBHugcInEsLrdgVior35v" Name="Value 2" Kind="InputPin" />
              <Pin Id="PD6dnnFI0IcNFrM79Lleud" Name="Result" Kind="OutputPin" />
              <Pin Id="I61nk269rl1OatGoRkyLBx" Name="Changed" Kind="OutputPin" />
            </Node>
            <Node Bounds="132,728,70,64" Id="R2mF7Lkh1aOOqu93QLDaPK">
              <p:NodeReference LastCategoryFullName="Reactive" LastDependency="VL.CoreLib.vl">
                <Choice Kind="StatefulRegion" Name="Region (Stateful)" Fixed="true" />
                <FullNameCategoryReference ID="Reactive" />
                <Choice Kind="ProcessAppFlag" Name="ForEach" />
              </p:NodeReference>
              <Pin Id="UBFI2qVWg9jP8jQgc9Actt" Name="Node Context" Kind="InputPin" IsHidden="true" />
              <Pin Id="MqPSDCFay3wPBFJnMWMLpa" Name="Messages" Kind="InputPin" />
              <Pin Id="MZ8oG6F7VqPMFuw6SZR3WG" Name="Reset" Kind="InputPin" />
              <Pin Id="S0Cp1kvkX9dQGkumGcCzY6" Name="Result" Kind="OutputPin" />
              <Patch Id="V2UNcqqwuI9NTCuKa92yO5" ManuallySortedPins="true">
                <Patch Id="CQRdNoA2RcoQUlUkY2rJN1" Name="Create" ManuallySortedPins="true" />
                <Patch Id="KKDvAgKo679NkPAPj8Hq8b" Name="Update" ManuallySortedPins="true">
                  <Pin Id="AkxRDSlfg7tNOxiRkrRHmA" Name="Input 1" Kind="InputPin" />
                  <Pin Id="T2Zx5Nt4uSKMhv2eJGc1NP" Name="Output" Kind="OutputPin" />
                </Patch>
                <ControlPoint Id="JBVQhs3e7dcLrvrYynhzsG" Bounds="146,738" />
                <ControlPoint Id="LaF6kRzY3MtLIHncChgY0W" Bounds="146,785" />
                <Node Bounds="144,751,42,19" Id="RwkupD6JKDsNeJvXDTjeir">
                  <p:NodeReference LastCategoryFullName="Primitive.Tuple (2 Items)" LastDependency="VL.CoreLib.vl">
                    <Choice Kind="NodeFlag" Name="Node" Fixed="true" />
                    <CategoryReference Kind="4026531840" Name="Tuple (2 Items)" />
                    <Choice Kind="OperationCallFlag" Name="Tuple (Create)" />
                  </p:NodeReference>
                  <Pin Id="O5BLSf21exhMEd0iaqyPyP" Name="Item 1" Kind="InputPin" />
                  <Pin Id="AjG4DSHESNIOX8fd2CDnhr" Name="Item 2" Kind="InputPin" />
                  <Pin Id="F37vV9scFJHNy5gNt6Htky" Name="Output" Kind="OutputPin" />
                </Node>
              </Patch>
            </Node>
            <Node Bounds="251,698,117,87" Id="TVJXnZuuEjyPgOL9qONRYv">
              <p:NodeReference LastCategoryFullName="Reactive" LastDependency="VL.CoreLib.vl">
                <Choice Kind="RegionFlag" Name="Region (Stateless)" Fixed="true" />
                <CategoryReference Kind="Category" Name="Reactive" NeedsToBeDirectParent="true" />
                <Choice Kind="ProcessAppFlag" Name="Start" />
              </p:NodeReference>
              <Pin Id="GrT5rxnKJs8NvGG1AlSb1c" Name="Node Context" Kind="InputPin" IsHidden="true" />
              <Pin Id="CKGonjkTKdKP6zWPR7igoc" Name="Run" Kind="InputPin" />
              <Pin Id="NKURhyS27OGMgrvzNSCV3Y" Name="Result" Kind="OutputPin" />
              <Patch Id="SXXiV8Ry3RIOthPSnHwiR2" Name="Function" ManuallySortedPins="true">
                <Pin Id="M8nN8Fnc9DtLGeke8sUulA" Name="Result" Kind="OutputPin" />
                <ControlPoint Id="Bz6DCIiHBJsMqTa0we4fA7" Bounds="265,778" />
                <Node Bounds="263,738,42,19" Id="GPexZNfzeaNMNOvd2FkW76">
                  <p:NodeReference LastCategoryFullName="Primitive.Tuple (2 Items)" LastDependency="VL.CoreLib.vl">
                    <Choice Kind="NodeFlag" Name="Node" Fixed="true" />
                    <CategoryReference Kind="4026531840" Name="Tuple (2 Items)" />
                    <Choice Kind="OperationCallFlag" Name="Tuple (Create)" />
                  </p:NodeReference>
                  <Pin Id="LcNEWy716dOOT0WW8PKMTL" Name="Item 1" Kind="InputPin" />
                  <Pin Id="Llmz7Dn2yLyPQLEaz7jxXa" Name="Item 2" Kind="InputPin" />
                  <Pin Id="SmhtYfjPLcDNLxXzpK2p4Y" Name="Output" Kind="OutputPin" />
                </Node>
                <Pad Id="BosvJMwg1ZfOrfpjwzbda7" Comment="" Bounds="302,726,35,15" ShowValueBox="true" isIOBox="true" Value="True">
                  <p:TypeAnnotation LastCategoryFullName="Primitive" LastDependency="VL.CoreLib.vl">
                    <Choice Kind="ImmutableTypeFlag" Name="Boolean" />
                  </p:TypeAnnotation>
                  <p:ValueBoxSettings>
                    <p:buttonmode p:Assembly="VL.UI.Forms" p:Type="VL.HDE.PatchEditor.Editors.ButtonModeEnum">Toggle</p:buttonmode>
                  </p:ValueBoxSettings>
                </Pad>
              </Patch>
            </Node>
            <Node Bounds="172,586,45,19" Id="Lc8dEi6UxqcQD8aLG79ioS">
              <p:NodeReference LastCategoryFullName="Reactive" LastDependency="VL.CoreLib.vl">
                <Choice Kind="NodeFlag" Name="Node" Fixed="true" />
                <CategoryReference Kind="Category" Name="Reactive" NeedsToBeDirectParent="true" />
                <Choice Kind="ProcessAppFlag" Name="Merge" />
              </p:NodeReference>
              <Pin Id="BLioTE6r6T8M8NMyjboahn" Name="Node Context" Kind="InputPin" IsHidden="true" />
              <Pin Id="Fyw4C6eeaHBO59kInGx3qp" Name="Value" Kind="InputPin" />
              <Pin Id="BgIysi4ioOONjmz1u5UmTp" Name="Value 2" Kind="InputPin" />
              <Pin Id="QYmXQKD2t5JLrHCjyBeyFv" Name="Result" Kind="OutputPin" />
              <Pin Id="JNpFYq7xZCFNWt0nQqX39i" Name="Changed" Kind="OutputPin" />
            </Node>
            <Node Bounds="212,410,104,135" Id="MT8qdjjXZnTMXqTsOGVLAd">
              <p:NodeReference LastCategoryFullName="Reactive" LastDependency="VL.CoreLib.vl">
                <Choice Kind="StatefulRegion" Name="Region (Stateful)" Fixed="true" />
                <FullNameCategoryReference ID="Reactive" />
                <Choice Kind="ProcessAppFlag" Name="ForEach" />
              </p:NodeReference>
              <Pin Id="RAk1lqdD46dNtscMJYsETB" Name="Node Context" Kind="InputPin" IsHidden="true" />
              <Pin Id="AY1V5GpY2r7LwdVTwzp8D4" Name="Messages" Kind="InputPin" />
              <Pin Id="C7BWtzIQapZOef5lKX5tkP" Name="Reset" Kind="InputPin" />
              <Pin Id="Qfmf2HNS3AKOswJrKIyaJf" Name="Result" Kind="OutputPin" />
              <Patch Id="PHLgDc6j7jcQROvjXXXhKP" ManuallySortedPins="true">
                <Patch Id="FJA8k4ojT8HQWcfy1ihwto" Name="Create" ManuallySortedPins="true" />
                <Patch Id="RztONHLp40HNHIVhWMxlTN" Name="Update" ManuallySortedPins="true">
                  <Pin Id="JmhxyYQKJzbMc8FwmTIgV1" Name="Input 1" Kind="InputPin" />
                  <Pin Id="HukTVZ1YVHUOd8a4975Igy" Name="Output" Kind="OutputPin" />
                </Patch>
                <ControlPoint Id="GvicxdX8ewCMvnrqAAQsWV" Bounds="248,458" />
                <ControlPoint Id="DW7fGAQciv6PRK8WYoqcIH" Bounds="228,538" />
                <Node Bounds="226,500,25,19" Id="UjGtRo8l0yELbRjbDC6sdo">
                  <p:NodeReference LastCategoryFullName="Math" LastDependency="VL.CoreLib.vl">
                    <Choice Kind="NodeFlag" Name="Node" Fixed="true" />
                    <Choice Kind="OperationCallFlag" Name="+" />
                  </p:NodeReference>
                  <Pin Id="ROdRIXSZI2YQKstKK5eplb" Name="Input" Kind="InputPin" />
                  <Pin Id="Sm4q5v9pImIN9u4r4Jf2V3" Name="Input 2" Kind="InputPin" />
                  <Pin Id="KXD3uHUVm5vQbDotg8dCMa" Name="Output" Kind="OutputPin" />
                </Node>
                <Node Bounds="246,474,55,19" Id="OSAiVKHMe0tLaXjuUDOKoB">
                  <p:NodeReference LastCategoryFullName="System.Conversion" LastDependency="VL.CoreLib.vl">
                    <Choice Kind="NodeFlag" Name="Node" Fixed="true" />
                    <FullNameCategoryReference ID="System.Conversion" />
                    <Choice Kind="OperationCallFlag" Name="ToString" />
                  </p:NodeReference>
                  <Pin Id="FTlGOz2mqeSNTW8h5tymS0" Name="Input" Kind="InputPin" />
                  <Pin Id="R2StPV5FSMKLaGgyuIKnTW" Name="Result" Kind="OutputPin" />
                </Node>
                <Pad Id="GAWsybhYCsoK9aPoe52g6v" Comment="" Bounds="228,438,57,15" ShowValueBox="true" isIOBox="true" Value="Exitcode:">
                  <p:TypeAnnotation LastCategoryFullName="Primitive" LastDependency="VL.CoreLib.vl">
                    <Choice Kind="TypeFlag" Name="String" />
                  </p:TypeAnnotation>
                </Pad>
              </Patch>
            </Node>
            <ControlPoint Id="JtyikvjMABePa3h8fTy6hR" Bounds="134,1235" />
            <ControlPoint Id="GyKNN3rIM49NhF1IyCzlQi" Bounds="253,676" />
            <ControlPoint Id="Kq5m50cii7DM6skkhMaF39" Bounds="226,267" />
            <Node Bounds="396,283,31,19" Id="V4DDeUioU0DPt6raWXrFVG">
              <p:NodeReference LastCategoryFullName="System" LastDependency="VL.CoreLib.vl">
                <Choice Kind="NodeFlag" Name="Node" Fixed="true" />
                <Choice Kind="OperationCallFlag" Name="Kill" />
              </p:NodeReference>
              <Pin Id="E2915NWirAvNLW0c6O6lBX" Name="Process Id" Kind="InputPin" />
              <Pin Id="BQJ6RyzOD71MKg8s7nHlrs" Name="Execute" Kind="InputPin" />
            </Node>
            <ControlPoint Id="RDzHpbCqpKOQbqlui4FJXu" Bounds="456,207" />
            <ControlPoint Id="DRSjSMYwfiLPQvskwBAOvi" Bounds="174,369" />
            <ControlPoint Id="IflVvNpu3jzLu99oPAZFpz" Bounds="154,563" />
            <Node Bounds="422,227,27,19" Id="DVmxIvFLpY7PkiqMYlNhfa">
              <p:NodeReference LastCategoryFullName="Math" LastDependency="VL.CoreLib.vl">
                <Choice Kind="NodeFlag" Name="Node" Fixed="true" />
                <FullNameCategoryReference ID="Math" />
                <Choice Kind="OperationCallFlag" Name="!=" />
              </p:NodeReference>
              <Pin Id="NlJIhhQdhCQPIx2DWcztX6" Name="Input" Kind="InputPin" />
              <Pin Id="H7qvGPrsCw0MuxpF1WOclx" Name="Input 2" Kind="InputPin" DefaultValue="-1" />
              <Pin Id="Ff9YimHpCBXLZLOTJGrMnE" Name="Result" Kind="OutputPin" />
            </Node>
            <Node Bounds="422,254,37,19" Id="HDYN7vZCyPCPVaoWsNnjP2">
              <p:NodeReference LastCategoryFullName="Primitive.Boolean" LastDependency="VL.CoreLib.vl">
                <Choice Kind="NodeFlag" Name="Node" Fixed="true" />
                <FullNameCategoryReference ID="Primitive.Boolean" />
                <Choice Kind="OperationCallFlag" Name="AND" />
              </p:NodeReference>
              <Pin Id="I3EFfH7VMwULnEqkQWSRoY" Name="Input" Kind="StateInputPin" />
              <Pin Id="OOiCQIEBiSzMMSgeaHKsPz" Name="Input 2" Kind="InputPin" />
              <Pin Id="S9CEFZf9HpUMypDxx0kf1F" Name="Output" Kind="StateOutputPin" />
            </Node>
            <Pad Id="Cncgnc8bS5HNnsJ1wGsXJm" SlotId="D9rgy6Hxb0VLEgkMF6MvGX" Bounds="582,206" />
            <Node Bounds="580,265,31,19" Id="A8VMK1PjMeVQEnPSsSVB6O">
              <p:NodeReference LastCategoryFullName="System" LastDependency="VL.CoreLib.vl">
                <Choice Kind="NodeFlag" Name="Node" Fixed="true" />
                <Choice Kind="OperationCallFlag" Name="Kill" />
              </p:NodeReference>
              <Pin Id="G6ytO1GgitdMb5T3XAB52X" Name="Process Id" Kind="InputPin" />
              <Pin Id="VfqPUW5EIMIN3EnOwCuYZc" Name="Execute" Kind="InputPin" />
            </Node>
            <Node Bounds="606,232,27,19" Id="Gi1lDkU6tmrPmkGCHkHxtJ">
              <p:NodeReference LastCategoryFullName="Math" LastDependency="VL.CoreLib.vl">
                <Choice Kind="NodeFlag" Name="Node" Fixed="true" />
                <FullNameCategoryReference ID="Math" />
                <Choice Kind="OperationCallFlag" Name="!=" />
              </p:NodeReference>
              <Pin Id="S93e3eOPniCPyy79y9MmgO" Name="Input" Kind="InputPin" />
              <Pin Id="OO9GNK25xxKL8Gp8oQfbFe" Name="Input 2" Kind="InputPin" DefaultValue="-1" />
              <Pin Id="G9eXEjNrjAePu1w6IrATFD" Name="Result" Kind="OutputPin" />
            </Node>
            <Pad Id="KgOEggIYvb8Om91AzRq1Kp" SlotId="Qs2gPXkJ8fALp4WxO968ee" Bounds="215,267" />
            <Pad Id="Rl5LdXtaFFcNPvXFBcP8Xi" SlotId="Qs2gPXkJ8fALp4WxO968ee" Bounds="286,128" />
            <Node Bounds="232,164,57,19" Id="LDWRu85yZ3NOoUmgUAIBpg">
              <p:NodeReference LastCategoryFullName="Primitive.Boolean" LastDependency="VL.CoreLib.vl">
                <Choice Kind="NodeFlag" Name="Node" Fixed="true" />
                <Choice Kind="OperationCallFlag" Name="ANDNOT" />
              </p:NodeReference>
              <Pin Id="MpeKbMhpzi0NiEqAjnwt9u" Name="Input" Kind="StateInputPin" />
              <Pin Id="Squ2IBzqJemLcBQrbXoBtQ" Name="Input 2" Kind="InputPin" />
              <Pin Id="VaIa4x4ET4xQUhYn5PkIZf" Name="Output" Kind="StateOutputPin" />
            </Node>
            <Pad Id="KNRe1kpuy0POPzMqBeIt5s" SlotId="D9rgy6Hxb0VLEgkMF6MvGX" Bounds="398,204" />
            <Pad Id="IGI4Xg1XMgDP1rCRJxkQM8" SlotId="D9rgy6Hxb0VLEgkMF6MvGX" Bounds="194,238" />
          </Canvas>
          <Patch Id="Vt0O4VJTQK8L1h4opmaF3Q" Name="Create" />
          <Patch Id="RFne2VifhLRLRPDXuJlHWy" Name="Update">
            <Pin Id="QYbfmnzyKFxN7fQcdnIW8f" Name="Run" Kind="InputPin" />
            <Pin Id="SWahvh5PXHJLl6Dl4vAqA1" Name="Output" Kind="OutputPin" />
            <Pin Id="JPGgA7ZtmkpM9saOGcOH0v" Name="Clear Output" Kind="InputPin" />
            <Pin Id="Bv0ikqaUXAwMqPC7tnRwWQ" Name="IsRunning" Kind="OutputPin" />
            <Pin Id="A8dqo53cwU9NOz9CUFyfsQ" Name="Stop" Kind="InputPin" />
          </Patch>
          <ProcessDefinition Id="JdRGDf3eHkVNefYnO7pGs6">
            <Fragment Id="DCgRfHoy6dFPSF08j71voG" Patch="Vt0O4VJTQK8L1h4opmaF3Q" Enabled="true" />
            <Fragment Id="KIzXV89nfUaNXNBmfEl6km" Patch="RFne2VifhLRLRPDXuJlHWy" Enabled="true" />
          </ProcessDefinition>
          <Link Id="L9ES7VvERQ0LIrzHK8Jxvf" Ids="LnN6a79CEFlL1R6oQ7lv94,P27UTItzKIyPf8vfnL4upS" />
          <Link Id="Ia3ZF09XGYILNnTJoQIX7m" Ids="Cd9pX1RZjX9PvS37nbDmpo,RtWl7frFof4NMYVmsWrj6l" />
          <Link Id="V0pIJdFm8v4QLNo4ixaXiY" Ids="QYbfmnzyKFxN7fQcdnIW8f,AZ1V1JgVRpaMRDVuPQ2jNC" IsHidden="true" />
          <Link Id="Ec0ACoaEDFKOFQIrlCztZz" Ids="OYO9Sm3VRIFQMWoshvzbpn,UgWjnWRQK6DPr1uClTwlBi" />
          <Link Id="Op4Z5iraHsdLe8EJIzfx1P" Ids="KiUjGauJl3HLBcDawLMCWv,OxquaiBStHoN8qPeaTeEYZ" IsHidden="true" />
          <Link Id="LFVodyHeC4wOPBKyJSQBdI" Ids="Ri4SuLBKK62PL0AR1VuH4k,TfWosDQSFl1MWPox74TKbH" IsHidden="true" />
          <Link Id="Uuvm45bjzxlMWe0jzZHFmo" Ids="OxquaiBStHoN8qPeaTeEYZ,NEp5xEZGNByNHRXbSLT0g9" />
          <Link Id="KOMXBXKtsjBLyRUCnFd1ww" Ids="J9mavGjHM2PObjnfstPVgL,FwwqT3Yhyp7QYb3GM19G19" />
          <Link Id="NMU73wapALANQdsU79bs7e" Ids="Tr5z4KBXU7SPbADHLmfWzq,Q2j4M9q4afdPbkns7o6VIi" />
          <Link Id="TbK4UFx8WN5Lx5NAIyIfBD" Ids="KRgT8Dp8YAVNyVlNr9x0Qg,MqPSDCFay3wPBFJnMWMLpa" />
          <Link Id="JXFCS7FCw2OMLKfjasWhPr" Ids="PD6dnnFI0IcNFrM79Lleud,R0CRlJmdaPnLFijl8r7bJE" />
          <Link Id="ECvq56cmJbPPxqyehgChwa" Ids="AkxRDSlfg7tNOxiRkrRHmA,JBVQhs3e7dcLrvrYynhzsG" IsHidden="true" />
          <Link Id="NIzxNL3G9sSMtoqIKqnw9u" Ids="LaF6kRzY3MtLIHncChgY0W,T2Zx5Nt4uSKMhv2eJGc1NP" IsHidden="true" />
          <Link Id="Bko8RzjfZkUMe5FGYzCaY3" Ids="S0Cp1kvkX9dQGkumGcCzY6,Bml3Uu3A9RFOYPg3PTDDx2" />
          <Link Id="L8vuzeCAA6gPVNrLT8QtIf" Ids="PxJdMQH81WPPqA6FOrDFfF,JxY3AlDkzCTOqzatbCl2Gz" />
          <Link Id="EEgNgsQwbWCPIK56sQpQR8" Ids="Vu8l7nFmKO4OeGiHbKrEF9,PNAFnARt236NoQbnqYb0TI" />
          <Link Id="TJtribLiJ9gMJORaXKOgRK" Ids="JBVQhs3e7dcLrvrYynhzsG,O5BLSf21exhMEd0iaqyPyP" />
          <Link Id="Lx67NH2elzFL24UHBTuJM8" Ids="F37vV9scFJHNy5gNt6Htky,LaF6kRzY3MtLIHncChgY0W" />
          <Link Id="S9xz6YA2czwMduG09GRTUH" Ids="Bz6DCIiHBJsMqTa0we4fA7,M8nN8Fnc9DtLGeke8sUulA" IsHidden="true" />
          <Link Id="VBUbQm7tkwTMZIBI1DmyaO" Ids="NKURhyS27OGMgrvzNSCV3Y,ICBHugcInEsLrdgVior35v" />
          <Link Id="NvzmdAbJeVOPskZXq9ZAQM" Ids="SmhtYfjPLcDNLxXzpK2p4Y,Bz6DCIiHBJsMqTa0we4fA7" />
          <Link Id="Q6ETi6Bq2MANYCTDfIoGX1" Ids="BosvJMwg1ZfOrfpjwzbda7,Llmz7Dn2yLyPQLEaz7jxXa" />
          <Link Id="EPMFgsOldEfPcjYuUNM20h" Ids="AWGwqClRFyLQZclLjSBRo6,IflVvNpu3jzLu99oPAZFpz,Fyw4C6eeaHBO59kInGx3qp" />
          <Link Id="QqjFbCr6uoDOW5Z7ydWuHP" Ids="CTUgFTMZgUcM8rOVAN8TI2,DRSjSMYwfiLPQvskwBAOvi,AY1V5GpY2r7LwdVTwzp8D4" />
          <Link Id="SUDdD1EkDOeQSxGPt8pYvI" Ids="JmhxyYQKJzbMc8FwmTIgV1,GvicxdX8ewCMvnrqAAQsWV" IsHidden="true" />
          <Link Id="D7vAc5sIu6oMbof6i8nn8w" Ids="DW7fGAQciv6PRK8WYoqcIH,HukTVZ1YVHUOd8a4975Igy" IsHidden="true" />
          <Link Id="QzMSTD779dPMivBTRCqNsG" Ids="Qfmf2HNS3AKOswJrKIyaJf,BgIysi4ioOONjmz1u5UmTp" />
          <Link Id="Px6zhsqBek5Mn3xg9rzUzs" Ids="QYmXQKD2t5JLrHCjyBeyFv,O5koQFVLwFBL1ca4abNExc" />
          <Link Id="OAtsall2xxrL8zydoPO3XR" Ids="R2StPV5FSMKLaGgyuIKnTW,Sm4q5v9pImIN9u4r4Jf2V3" />
          <Link Id="L0tYikjoQEbMpMV10wOiy8" Ids="GvicxdX8ewCMvnrqAAQsWV,FTlGOz2mqeSNTW8h5tymS0" />
          <Link Id="V7po3M5s35oN7HDH51C0ML" Ids="KXD3uHUVm5vQbDotg8dCMa,DW7fGAQciv6PRK8WYoqcIH" />
          <Link Id="TgRPAPvk4hBPokKOGTJVBL" Ids="GAWsybhYCsoK9aPoe52g6v,ROdRIXSZI2YQKstKK5eplb" />
          <Link Id="PQUY8PlVnL3NCjNZz3bNCb" Ids="PxJdMQH81WPPqA6FOrDFfF,Mdk5tJVgYQZNP927M6Og1E" />
          <Link Id="TQWwlxNDOdyPhwrIIcppor" Ids="GLyDW2ScN4APAnLYq75Z2r,Vry4PcCNxjXOXZAm9Clsnn" />
          <Link Id="PpySZjV3lqKOLCqymaVZY3" Ids="DUuBUNRl54EPYMYpMdsfYy,C68jJWSm1KeNi59HFIo1Wh" />
          <Link Id="TDTa07myeJxOnin6O0G7xu" Ids="KSq6yguiUTINUF8X9HfISy,T49JU9yC0jTMGt8NqfhXGG" />
          <Link Id="SYXtDUEKkUrL13Q1DbuZpq" Ids="ILOzu0EcowhLgASdWQn1Dp,R9Y4JZF5jVCOfgbT3jSxgA" />
          <Link Id="IuNGAZlE7VwQGuJ0YSjnck" Ids="SyAbVP0h5JaNyeY08ke0fU,JGpItQbgZctOYAyCaNNBeW" />
          <Link Id="Kpl8LfPEVFONulbKYOWSoy" Ids="NxHPhpvo513PSQQhQtmA64,Ri4SuLBKK62PL0AR1VuH4k" />
          <Link Id="BnTld6NRssiOnPo9Bl0Y9M" Ids="Tr5z4KBXU7SPbADHLmfWzq,JtyikvjMABePa3h8fTy6hR" />
          <Link Id="GNXKdXa8KlQMnDtA2l917D" Ids="JtyikvjMABePa3h8fTy6hR,SWahvh5PXHJLl6Dl4vAqA1" IsHidden="true" />
          <Link Id="D4nwWeG5U0FOZBU2xvM2OG" Ids="GyKNN3rIM49NhF1IyCzlQi,CKGonjkTKdKP6zWPR7igoc" />
          <Link Id="VpjiZsvgSJlQXN1yrEl3ak" Ids="JPGgA7ZtmkpM9saOGcOH0v,GyKNN3rIM49NhF1IyCzlQi" IsHidden="true" />
          <Link Id="R4RHV54G57sP3DV5GakKwK" Ids="KuqpdfO8OI8O3z8Z2hqvy6,Kq5m50cii7DM6skkhMaF39" />
          <Link Id="VR4BFOQNaBKMU7JT141Qgs" Ids="Kq5m50cii7DM6skkhMaF39,Bv0ikqaUXAwMqPC7tnRwWQ" IsHidden="true" />
          <Link Id="Q7O24BFeQoYQFqtL8vFjvK" Ids="A8dqo53cwU9NOz9CUFyfsQ,RDzHpbCqpKOQbqlui4FJXu" IsHidden="true" />
          <Link Id="FkSE43FnszFMUkxPgl2uHY" Ids="Ff9YimHpCBXLZLOTJGrMnE,I3EFfH7VMwULnEqkQWSRoY" />
          <Link Id="ETMV9G7dgg8ODgSFFQECvR" Ids="RDzHpbCqpKOQbqlui4FJXu,OOiCQIEBiSzMMSgeaHKsPz" />
          <Link Id="Ny9RvybezPaOXG2wGWBjwa" Ids="S9CEFZf9HpUMypDxx0kf1F,BQJ6RyzOD71MKg8s7nHlrs" />
          <Patch Id="N393tNVJOYbLwkuJxeaBKD" Name="Dispose" ParticipatingElements="V7RKtGcgi3qPpqHTYbC7y0" />
          <Slot Id="D9rgy6Hxb0VLEgkMF6MvGX" Name="PID" />
          <Link Id="V7RKtGcgi3qPpqHTYbC7y0" Ids="Cncgnc8bS5HNnsJ1wGsXJm,G6ytO1GgitdMb5T3XAB52X" />
          <Link Id="U52Gm0yGsCyOQJrEx2pyb0" Ids="Cncgnc8bS5HNnsJ1wGsXJm,S93e3eOPniCPyy79y9MmgO" />
          <Link Id="FiXiUEmjqPwMRHcLiXV62s" Ids="G9eXEjNrjAePu1w6IrATFD,VfqPUW5EIMIN3EnOwCuYZc" />
          <Slot Id="Qs2gPXkJ8fALp4WxO968ee" Name="IsRunning" />
          <Link Id="J3eG4pEAkbOPhnW3xJJZCW" Ids="KuqpdfO8OI8O3z8Z2hqvy6,KgOEggIYvb8Om91AzRq1Kp" />
          <Link Id="UCkXwbe8zBeN9HjzbcBkN6" Ids="AZ1V1JgVRpaMRDVuPQ2jNC,MpeKbMhpzi0NiEqAjnwt9u" />
          <Link Id="QGIJoul5GYTNWQxvbUbQPK" Ids="VaIa4x4ET4xQUhYn5PkIZf,Sva7mYAsUuwLSWBseYNKwx" />
          <Link Id="M7XJifqFMrQNoPIIEroqc9" Ids="Rl5LdXtaFFcNPvXFBcP8Xi,Squ2IBzqJemLcBQrbXoBtQ" />
          <Link Id="RAOVIcprteZMAYvqBzZ4Cp" Ids="KNRe1kpuy0POPzMqBeIt5s,NlJIhhQdhCQPIx2DWcztX6" />
          <Link Id="Czq4CluHrEcNkTM4ztqRA6" Ids="KNRe1kpuy0POPzMqBeIt5s,E2915NWirAvNLW0c6O6lBX" />
          <Link Id="Fr0AAjo6WTLOyUqiLQdnM0" Ids="RQFN5JKW6gUNCtYyRqCGML,IGI4Xg1XMgDP1rCRJxkQM8" />
        </Patch>
      </Node>
    </Canvas>
    <!--

    ************************ Application ************************

-->
    <Node Name="Application" Bounds="100,100" Id="DdYwiFLrYPVL4fbQlCedUu">
      <p:NodeReference>
        <Choice Kind="ContainerDefinition" Name="Process" />
        <CategoryReference Kind="Category" Name="Primitive" />
      </p:NodeReference>
      <Patch Id="JLsjJOjtd6BPDPu526dSCv">
        <Canvas Id="NFU087L05bvMZsUpGfFdtE" CanvasType="Group" />
        <Patch Id="KDJTKmNj5zLMyPUbGb1w4P" Name="Create" />
        <Patch Id="RyNWHgCLzILLBLakwG2Mim" Name="Update" />
        <ProcessDefinition Id="CIniStYBM85LKbIgmdvogn">
          <Fragment Id="UMcMxQCBmu5LvfdcXrka1D" Patch="KDJTKmNj5zLMyPUbGb1w4P" Enabled="true" />
          <Fragment Id="TaHZpA0PztKPtca66sD4fp" Patch="RyNWHgCLzILLBLakwG2Mim" Enabled="true" />
        </ProcessDefinition>
      </Patch>
    </Node>
  </Patch>
<<<<<<< HEAD
  <NugetDependency Id="UYyH2GqI35FNi8s13e6SWE" Location="VL.Skia" Version="2025.7.0-0005-gfd21b8f14a" />
  <PlatformDependency Id="VeLaTCmjXZYMpxKBq1QAUX" Location="System.Runtime" />
  <NugetDependency Id="FOPVYokMpqYOUAPxkl9LvG" Location="VL.HDE" Version="2025.7.0-0005-gfd21b8f14a" />
=======
  <NugetDependency Id="UYyH2GqI35FNi8s13e6SWE" Location="VL.Skia" Version="2024.6.7-0310-g6266ca42c1" />
  <PlatformDependency Id="VeLaTCmjXZYMpxKBq1QAUX" Location="System.Runtime" />
  <NugetDependency Id="FOPVYokMpqYOUAPxkl9LvG" Location="VL.HDE" Version="2024.6.7-0310-g6266ca42c1" />
>>>>>>> 2a8c82b6
  <ProjectDependency Id="RSUUg2OjyeuLeqzRUbVO8n" Location="./csharp/VL.OllamaUtils/VL.OllamaUtils.csproj" />
  <PlatformDependency Id="I8zuHWkjoCIOIC7NK6CibQ" Location="mscorlib" />
  <NugetDependency Id="LS37n3h6WeNNWOg6YrOxcC" Location="OllamaSharp" Version="4.0.17" />
</Document><|MERGE_RESOLUTION|>--- conflicted
+++ resolved
@@ -1,11 +1,6 @@
-﻿<?xml version="1.0" encoding="utf-8"?>
-<<<<<<< HEAD
+<?xml version="1.0" encoding="utf-8"?>
 <Document xmlns:p="property" xmlns:r="reflection" Id="B4pPG7zbeT8NWjG6u0eeHp" LanguageVersion="2025.7.0-0005-gfd21b8f14a" Version="0.128">
-  <NugetDependency Id="AcOLZYZYamWQYuSfSFhZf5" Location="VL.CoreLib" Version="2025.7.0-0005-gfd21b8f14a" />
-=======
-<Document xmlns:p="property" xmlns:r="reflection" Id="B4pPG7zbeT8NWjG6u0eeHp" LanguageVersion="2024.6.7-0310-g6266ca42c1" Version="0.128">
   <NugetDependency Id="AcOLZYZYamWQYuSfSFhZf5" Location="VL.CoreLib" Version="2024.6.7-0310-g6266ca42c1" />
->>>>>>> 2a8c82b6
   <Patch Id="LANBuHR7bSjMaxulmc5iYp">
     <Canvas Id="IXgdwgl4nK1L8YCevqgoRR" DefaultCategory="Ollama" CanvasType="FullCategory">
       <Canvas Id="QZhLZRMPOuCNZOIGW28AYn" Name="Utils" Position="97,517">
@@ -447,11 +442,8 @@
                       <Pin Id="QYJWfngSD5jLY7XdKXAFL6" Name="Font2" Kind="OutputPin" />
                       <Pin Id="SlJ7HlPfUFsLjAD3iUTS5o" Name="Font3" Kind="OutputPin" />
                       <Pin Id="L7RbjLOV4BQPUw71d01SuV" Name="Node Context" Kind="InputPin" IsHidden="true" />
-<<<<<<< HEAD
+                      <Pin Id="IuIo8bCeUp7Naq2hNNbU1X" Name="Spacer Paint" Kind="OutputPin" />
                       <Pin Id="SufRfdN5Dz7Ps1JUzq9ppm" Name="Spacer Paint" Kind="OutputPin" />
-=======
-                      <Pin Id="IuIo8bCeUp7Naq2hNNbU1X" Name="Spacer Paint" Kind="OutputPin" />
->>>>>>> 2a8c82b6
                     </Node>
                     <Node Bounds="471,736,52,19" Id="EHo6gNzsdPJQLLlaK2HSvC">
                       <p:NodeReference LastCategoryFullName="HDE.TooltipWidgets" LastDependency="HDE.WidgetsAndViewers.vl">
@@ -487,11 +479,8 @@
                       <Pin Id="UlbgoDMONZSLx9Rac1WSKM" Name="Center Ellipsis" Kind="InputPin" />
                       <Pin Id="SclQBSzVwIKQAROoPJvDOA" Name="Paint" Kind="InputPin" />
                       <Pin Id="KIOgC1jAOc7PNHeyWrzBzc" Name="Output" Kind="StateOutputPin" />
-<<<<<<< HEAD
+                      <Pin Id="QalXaduvMmiLif03U1Hl3u" Name="Horizontal Alignment" Kind="InputPin" />
                       <Pin Id="R2CFhqGWHc7QbftMTFWXUV" Name="Horizontal Alignment" Kind="InputPin" />
-=======
-                      <Pin Id="QalXaduvMmiLif03U1Hl3u" Name="Horizontal Alignment" Kind="InputPin" />
->>>>>>> 2a8c82b6
                     </Node>
                     <Node Bounds="829,535,68,19" Id="KvJvmtRZP3ULhqUMi6JoHC">
                       <p:NodeReference LastCategoryFullName="HDE.TooltipWidgets" LastDependency="HDE.WidgetsAndViewers.vl">
@@ -507,11 +496,8 @@
                       <Pin Id="FrJ3ubwbaEZNVFV8DARvsl" Name="Center Ellipsis" Kind="InputPin" />
                       <Pin Id="OhsOsgGKOhIM8sb8CMij8T" Name="Paint" Kind="InputPin" />
                       <Pin Id="GRh4XIbCUbPNWv3mTv0Vng" Name="Output" Kind="StateOutputPin" />
-<<<<<<< HEAD
+                      <Pin Id="DOFF6SosjDmM7c4TKbnF0d" Name="Horizontal Alignment" Kind="InputPin" />
                       <Pin Id="DyTVseN7VyhP7qsfqkLOnm" Name="Horizontal Alignment" Kind="InputPin" />
-=======
-                      <Pin Id="DOFF6SosjDmM7c4TKbnF0d" Name="Horizontal Alignment" Kind="InputPin" />
->>>>>>> 2a8c82b6
                     </Node>
                     <Node Bounds="656,625,35,19" Id="KfjOWYOX4oJMsqXQhA1Iaq">
                       <p:NodeReference LastCategoryFullName="HDE.TooltipWidgets" LastDependency="HDE.WidgetsAndViewers.vl">
@@ -542,11 +528,8 @@
                       <Pin Id="A0c2kRHJwKXN36780jO1kc" Name="Center Ellipsis" Kind="InputPin" />
                       <Pin Id="KcX40l6vL39NHQ04aL4ZC3" Name="Paint" Kind="InputPin" />
                       <Pin Id="QD6iQzWWW0NLCstBnwrN1Z" Name="Output" Kind="StateOutputPin" />
-<<<<<<< HEAD
+                      <Pin Id="SlRuYyquZpHN1SW9dW3leK" Name="Horizontal Alignment" Kind="InputPin" />
                       <Pin Id="FHTRpf6iZOWORr20dzkv0X" Name="Horizontal Alignment" Kind="InputPin" />
-=======
-                      <Pin Id="SlRuYyquZpHN1SW9dW3leK" Name="Horizontal Alignment" Kind="InputPin" />
->>>>>>> 2a8c82b6
                     </Node>
                     <Node Bounds="471,811,145,19" Id="MGATkCg97MYOjudOO9jBDU">
                       <p:NodeReference LastCategoryFullName="HDE.TooltipWidgets" LastDependency="HDE.WidgetsAndViewers.vl">
@@ -1917,11 +1900,8 @@
                       <Pin Id="R8BN5kw7TjhMuPWE5JWDhe" Name="Font2" Kind="OutputPin" />
                       <Pin Id="EmfJ8rmmkFrOQwIoorYW1S" Name="Font3" Kind="OutputPin" />
                       <Pin Id="HwpFjTzQWN4NwFEJXawl6u" Name="Node Context" Kind="InputPin" IsHidden="true" />
-<<<<<<< HEAD
+                      <Pin Id="T96xX2lGmtvPXK35NVY4S4" Name="Spacer Paint" Kind="OutputPin" />
                       <Pin Id="Gxy7WcEUScdPWGzL7amm5G" Name="Spacer Paint" Kind="OutputPin" />
-=======
-                      <Pin Id="T96xX2lGmtvPXK35NVY4S4" Name="Spacer Paint" Kind="OutputPin" />
->>>>>>> 2a8c82b6
                     </Node>
                     <Node Bounds="471,736,52,19" Id="CeiERU2FJlwMfGAxopcn72">
                       <p:NodeReference LastCategoryFullName="HDE.TooltipWidgets" LastDependency="HDE.WidgetsAndViewers.vl">
@@ -1957,11 +1937,8 @@
                       <Pin Id="FRezKelyBmUN7VxhYiuadU" Name="Center Ellipsis" Kind="InputPin" />
                       <Pin Id="Nv7q2VkC4qsMbXodvBrrG4" Name="Paint" Kind="InputPin" />
                       <Pin Id="Cl4ur6PKmS1PEigv5MG2Sq" Name="Output" Kind="StateOutputPin" />
-<<<<<<< HEAD
+                      <Pin Id="ANFrvFz1vOELqsfCsGnaDg" Name="Horizontal Alignment" Kind="InputPin" />
                       <Pin Id="OTehXD2eDYWMPWhvdy6g10" Name="Horizontal Alignment" Kind="InputPin" />
-=======
-                      <Pin Id="ANFrvFz1vOELqsfCsGnaDg" Name="Horizontal Alignment" Kind="InputPin" />
->>>>>>> 2a8c82b6
                     </Node>
                     <Node Bounds="829,535,68,19" Id="Ly9IHiRGSjqNKEsPde8XYj">
                       <p:NodeReference LastCategoryFullName="HDE.TooltipWidgets" LastDependency="HDE.WidgetsAndViewers.vl">
@@ -1977,11 +1954,8 @@
                       <Pin Id="USqIp4tmN2ZPjJzIzv4axK" Name="Center Ellipsis" Kind="InputPin" />
                       <Pin Id="G5Tab0FcWZ0PwPTSxDRrHx" Name="Paint" Kind="InputPin" />
                       <Pin Id="PDeYn1qwpFrMESTYrlRpn4" Name="Output" Kind="StateOutputPin" />
-<<<<<<< HEAD
+                      <Pin Id="J5ptUAen9yMMlbciAlJFYi" Name="Horizontal Alignment" Kind="InputPin" />
                       <Pin Id="V2a0tTYM53MLs3gBG9tACX" Name="Horizontal Alignment" Kind="InputPin" />
-=======
-                      <Pin Id="J5ptUAen9yMMlbciAlJFYi" Name="Horizontal Alignment" Kind="InputPin" />
->>>>>>> 2a8c82b6
                     </Node>
                     <Node Bounds="656,625,35,19" Id="Mg33PzQ0yZsLE5oByo7QZ5">
                       <p:NodeReference LastCategoryFullName="HDE.TooltipWidgets" LastDependency="HDE.WidgetsAndViewers.vl">
@@ -2012,11 +1986,8 @@
                       <Pin Id="PkZ5PalmpKZNj8deqkH0IE" Name="Center Ellipsis" Kind="InputPin" />
                       <Pin Id="QtagJcMkardQEPnV2pbrNf" Name="Paint" Kind="InputPin" />
                       <Pin Id="BtfYF8WPOWYLzV89ct82bK" Name="Output" Kind="StateOutputPin" />
-<<<<<<< HEAD
+                      <Pin Id="Fu35AablKBfOIyMxkphvEL" Name="Horizontal Alignment" Kind="InputPin" />
                       <Pin Id="VdkNjfEkphmNAekUiSvrM5" Name="Horizontal Alignment" Kind="InputPin" />
-=======
-                      <Pin Id="Fu35AablKBfOIyMxkphvEL" Name="Horizontal Alignment" Kind="InputPin" />
->>>>>>> 2a8c82b6
                     </Node>
                     <Node Bounds="471,811,145,19" Id="JyMFUMMBTBCLbMnaMh8zvL">
                       <p:NodeReference LastCategoryFullName="HDE.TooltipWidgets" LastDependency="HDE.WidgetsAndViewers.vl">
@@ -4520,15 +4491,9 @@
       </Patch>
     </Node>
   </Patch>
-<<<<<<< HEAD
-  <NugetDependency Id="UYyH2GqI35FNi8s13e6SWE" Location="VL.Skia" Version="2025.7.0-0005-gfd21b8f14a" />
-  <PlatformDependency Id="VeLaTCmjXZYMpxKBq1QAUX" Location="System.Runtime" />
-  <NugetDependency Id="FOPVYokMpqYOUAPxkl9LvG" Location="VL.HDE" Version="2025.7.0-0005-gfd21b8f14a" />
-=======
   <NugetDependency Id="UYyH2GqI35FNi8s13e6SWE" Location="VL.Skia" Version="2024.6.7-0310-g6266ca42c1" />
   <PlatformDependency Id="VeLaTCmjXZYMpxKBq1QAUX" Location="System.Runtime" />
   <NugetDependency Id="FOPVYokMpqYOUAPxkl9LvG" Location="VL.HDE" Version="2024.6.7-0310-g6266ca42c1" />
->>>>>>> 2a8c82b6
   <ProjectDependency Id="RSUUg2OjyeuLeqzRUbVO8n" Location="./csharp/VL.OllamaUtils/VL.OllamaUtils.csproj" />
   <PlatformDependency Id="I8zuHWkjoCIOIC7NK6CibQ" Location="mscorlib" />
   <NugetDependency Id="LS37n3h6WeNNWOg6YrOxcC" Location="OllamaSharp" Version="4.0.17" />
